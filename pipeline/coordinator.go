--- conflicted
+++ resolved
@@ -329,17 +329,12 @@
 		if p.C2PA {
 			si.C2PA = c.C2PA
 		}
-<<<<<<< HEAD
-		si.SourceFile = osTransferURL.String()  // OS URL used by ffmpeg pipeline
-		si.SignedSourceURL = signedNewSourceURL // http(s) URL used by mediaconvert pipeline
-=======
-		si.SourceFile = osTransferURL.String() // OS URL used by mist
+		si.SourceFile = osTransferURL.String() // OS URL used by ffmpeg pipeline
 		log.AddContext(p.RequestID, "new_source_url", si.SourceFile)
 
 		si.SignedSourceURL = signedNewSourceURL // http(s) URL used by mediaconvert
 		log.AddContext(p.RequestID, "signed_url", si.SignedSourceURL)
 
->>>>>>> 21cbdede
 		si.InputFileInfo = inputVideoProbe
 
 		shouldGenerateMP4, reason := ShouldGenerateMP4(sourceURL, p.Mp4TargetURL, p.FragMp4TargetURL, p.Mp4OnlyShort, si.InputFileInfo.Duration)
