package pipeline

import (
	"context"
	"errors"
	"fmt"
	"github.com/livepeer/catalyst-api/transcode"
	"net/url"
	"time"

	"github.com/livepeer/catalyst-api/clients"
	"github.com/livepeer/catalyst-api/video"
)

type external struct {
	transcoder clients.TranscodeProvider
}

func (m *external) Name() string {
	return "external"
}

func (e *external) HandleStartUploadJob(job *JobInfo) (*HandlerOutput, error) {
	sourceFileUrl, err := url.Parse(job.SourceFile)
	if err != nil {
		return nil, fmt.Errorf("invalid source file URL: %w", err)
	}

	ctx, cancel := context.WithTimeout(context.Background(), 6*time.Hour)
	defer cancel()
	outputVideos, err := e.transcoder.Transcode(ctx, clients.TranscodeJobArgs{
		RequestID:     job.RequestID,
		InputFile:     sourceFileUrl,
		HLSOutputFile: job.TargetURL,
		Profiles:      job.Profiles,
		ReportProgress: func(progress float64) {
			job.ReportProgress(clients.TranscodeStatusTranscoding, progress)
		},
		CollectSourceSize: func(size int64) {
			job.sourceBytes = size
		},
		CollectTranscodedSegment: func() {
			job.transcodedSegments++
		},
	})
	if err != nil {
		return nil, fmt.Errorf("external transcoder error: %w", err)
	}

	playbackURL, err := transcode.PublishDriverSession(job.TargetURL.String(), job.TargetURL.Path)
	if err != nil {
		return nil, err
	}

	return &HandlerOutput{
		Result: &UploadJobResult{
			InputVideo: video.InputVideo{
				// TODO: Figure out what to do here. Studio doesn't use these anyway.
			},
<<<<<<< HEAD
			Outputs: []clients.OutputVideo{
				{
					Type:     "object_store",
					Manifest: playbackURL,
					Videos:   []clients.OutputVideoFile{
						// TODO: Figure out what to do here. Studio doesn't use these anyway.
					},
				},
			},
			// TODO add mp4 outs?
=======
			Outputs: outputVideos,
>>>>>>> ff5551af
		},
	}, nil
}

// Boilerlplate to implement the Handler interface

func (e *external) HandleRecordingEndTrigger(job *JobInfo, p RecordingEndPayload) (*HandlerOutput, error) {
	return nil, errors.New("unexpected RECORDING_END trigger on external transcode provider pipeline")
}

func (e *external) HandlePushEndTrigger(job *JobInfo, p PushEndPayload) (*HandlerOutput, error) {
	return nil, errors.New("unexpected PUSH_END trigger on external transcode provider pipeline")
}<|MERGE_RESOLUTION|>--- conflicted
+++ resolved
@@ -57,7 +57,7 @@
 			InputVideo: video.InputVideo{
 				// TODO: Figure out what to do here. Studio doesn't use these anyway.
 			},
-<<<<<<< HEAD
+      // TODO: Resolve 
 			Outputs: []clients.OutputVideo{
 				{
 					Type:     "object_store",
@@ -68,9 +68,8 @@
 				},
 			},
 			// TODO add mp4 outs?
-=======
+      // TODO: Resolve conflicts
 			Outputs: outputVideos,
->>>>>>> ff5551af
 		},
 	}, nil
 }
