package pipeline

import (
	"fmt"
	"math"
	"mime"
	"net/http"
	"net/url"
	"path"
	"path/filepath"
	"strings"
	"time"

	"github.com/livepeer/catalyst-api/clients"
	"github.com/livepeer/catalyst-api/log"
	"github.com/livepeer/catalyst-api/transcode"
	"github.com/livepeer/catalyst-api/video"
)

const MIST_SEGMENTING_SUBDIR = "source"
const TARGET_SEGMENT_LENGTH_SECS = "5"

type mist struct {
	MistClient      clients.MistAPIClient
	SourceOutputUrl string
}

func (m *mist) Name() string {
	return "mist"
}

func (m *mist) HandleStartUploadJob(job *JobInfo) (*HandlerOutput, error) {
	targetManifestFilename := path.Base(job.TargetURL.Path)
	targetExtension := path.Ext(targetManifestFilename)
	if targetExtension != ".m3u8" {
		return nil, fmt.Errorf("target output file should have .m3u8 extension, found %q", targetExtension)
	}

<<<<<<< HEAD
	var sourceOutputUrl *url.URL
	if job.SourceOutputURL != nil {
		sourceOutputUrl = job.SourceOutputURL
	} else {
		perRequestPath, err := url.JoinPath(m.SourceOutputUrl, job.RequestID, "output.m3u8")
		if err != nil {
			return nil, fmt.Errorf("cannot create sourceOutputUrl: %w", err)
		}
		if sourceOutputUrl, err = url.Parse(perRequestPath); err != nil {
			return nil, fmt.Errorf("cannot create sourceOutputUrl: %w", err)
		}
	}

	segmentingTargetURL, err := inSameDirectory(sourceOutputUrl, "source", targetManifestFilename)
=======
	segmentingTargetURL, err := inSameDirectory(*job.TargetURL, MIST_SEGMENTING_SUBDIR, targetManifestFilename)
>>>>>>> d1f993e1
	if err != nil {
		return nil, fmt.Errorf("cannot create targetSegmentedOutputURL: %w", err)
	}
	job.SegmentingTargetURL = segmentingTargetURL.String()

	mistTargetURL, err := targetURLToMistTargetURL(*job.TargetURL)
	if err != nil {
		return nil, fmt.Errorf("cannot create mistTargetURL: %w", err)
	}
	log.AddContext(job.RequestID, "mist_target_url", mistTargetURL)
	log.AddContext(job.RequestID, "segmented_url", job.SegmentingTargetURL)

	// Arweave / IPFS URLs don't support HTTP Range requests and so Mist can't natively handle them for segmenting
	// This workaround copies the file from Arweave to S3 and then tells Mist to use the S3 URL
	if clients.IsDStorageResource(job.SourceFile) {
		if !isVideo(job.RequestID, job.SourceFile) {
			return nil, fmt.Errorf("source was not a video: %s", job.SourceFile)
		}
		sourceURL, err := url.Parse(job.SourceFile)
		if err != nil {
			return nil, fmt.Errorf("failed to parse source as URL: %w", err)
		}
<<<<<<< HEAD
		newSourceURL, err := inSameDirectory(sourceOutputUrl, "source", path.Base(sourceURL.Path))
=======
		newSourceURL, err := inSameDirectory(*job.TargetURL, MIST_SEGMENTING_SUBDIR, path.Base(sourceURL.Path))
>>>>>>> d1f993e1
		if err != nil {
			return nil, fmt.Errorf("cannot create location for source copy: %w", err)
		}
		log.AddContext(job.RequestID, "new_source_url", newSourceURL.String())

		if err := clients.CopyDStorageToS3(job.SourceFile, newSourceURL.String(), job.RequestID); err != nil {
			return nil, fmt.Errorf("cannot copy content: %w", err)
		}
		job.SourceFile = newSourceURL.String()
		job.ReportProgress(clients.TranscodeStatusPreparing, 0.1)
	}

	// Attempt an out-of-band call to generate the dtsh headers using MistIn*
	var dtshStartTime = time.Now()
	dstDir, _ := filepath.Split(job.SegmentingTargetURL)
	dtshFileName := filepath.Base(job.SourceFile)
	if err := m.MistClient.CreateDTSH(job.RequestID, job.SourceFile, dstDir+dtshFileName); err != nil {
		log.LogError(job.RequestID, "Failed to create DTSH", err, "destination", job.SourceFile)
	} else {
		log.Log(job.RequestID, "Generated DTSH File", "dtsh_generation_duration", time.Since(dtshStartTime).String())
	}

	job.ReportProgress(clients.TranscodeStatusPreparing, 0.2)

	log.Log(job.RequestID, "Beginning segmenting")
	// Tell Mist to do the segmenting. Upon completion / error, Mist will call Triggers to notify us.
	if err := m.processUploadVOD(job.StreamName, job.SourceFile, mistTargetURL); err != nil {
		log.LogError(job.RequestID, "Cannot process upload VOD request", err)
		return nil, fmt.Errorf("cannot process upload VOD request: %w", err)
	}

	job.ReportProgress(clients.TranscodeStatusPreparing, 0.3)
	return ContinuePipeline, nil
}

var defaultHttpClient = &http.Client{Timeout: 5 * time.Second}

func isVideo(requestID, source string) bool {
	resp, err := defaultHttpClient.Head(source)
	if err != nil {
		log.Log(requestID, "failed to get headers", "err", err.Error())
		return true // fail open on errors
	}
	if resp.StatusCode < 200 || resp.StatusCode >= 300 {
		log.Log(requestID, "bad status code", "status", resp.StatusCode)
		return true // fail open
	}
	contentType := resp.Header.Get("Content-Type")
	mediaType, _, err := mime.ParseMediaType(contentType)
	if err != nil {
		log.Log(requestID, "media type parsing failed", "err", err.Error())
		return true // fail open on errors
	}
	return strings.Contains(mediaType, "video")
}

func (m *mist) processUploadVOD(streamName, sourceURL, targetURL string) error {
	sourceURL = "mp4:" + sourceURL
	if err := m.MistClient.AddStream(streamName, sourceURL); err != nil {
		return err
	}
	if err := m.MistClient.PushStart(streamName, targetURL); err != nil {
		return err
	}

	return nil
}

func (m *mist) HandleRecordingEndTrigger(job *JobInfo, p RecordingEndPayload) (*HandlerOutput, error) {
	// Grab the Request ID to enable us to log properly
	requestID := job.RequestID

	// Try to clean up the trigger and stream from Mist. If these fail then we only log, since we still want to do any
	// further cleanup stages and callbacks
	defer func() {
		if err := m.MistClient.DeleteStream(p.StreamName); err != nil {
			log.LogError(requestID, "Failed to delete stream in triggerRecordingEndSegmenting", err)
		}
	}()

	// Let Studio know that we've almost finished the Segmenting phase
	job.ReportProgress(clients.TranscodeStatusPreparing, 0.9)

	// HACK: Wait a little bit to give the segmenting time to finish uploading.
	// Proper fix comes with a new Mist trigger to notify us that uploads are also complete
	time.Sleep(5 * time.Second)

	// Let Studio know that we've finished the Segmenting phase
	job.ReportProgress(clients.TranscodeStatusPreparingCompleted, 1)

	// Get the source stream's detailed track info before kicking off transcode
	// Mist currently returns the "booting" error even after successfully segmenting MOV files
	streamInfo, err := m.MistClient.GetStreamInfo(p.StreamName)
	if err != nil {
		log.LogError(requestID, "Failed to get stream info", err)
		return nil, fmt.Errorf("failed to get stream info: %w", err)
	}

	// Compare duration of source stream to the segmented stream to ensure the input file was completely segmented before attempting to transcode
	var inputVideoLengthMillis int64
	for track, trackInfo := range streamInfo.Meta.Tracks {
		if strings.Contains(track, "video") {
			inputVideoLengthMillis = trackInfo.Lastms
		}
	}
	if math.Abs(float64(inputVideoLengthMillis-p.StreamMediaDurationMillis)) > 500 {
		log.Log(requestID, "Input video duration does not match segmented video duration", "input_duration_ms", inputVideoLengthMillis, "segmented_duration_ms", p.StreamMediaDurationMillis)
		return nil, fmt.Errorf("input video duration (%dms) does not match segmented video duration (%dms)", inputVideoLengthMillis, p.StreamMediaDurationMillis)
	}

	transcodeRequest := transcode.TranscodeSegmentRequest{
		SourceFile:        job.SourceFile,
		CallbackURL:       job.CallbackURL,
		AccessToken:       job.AccessToken,
		TranscodeAPIUrl:   job.TranscodeAPIUrl,
		SourceStreamInfo:  streamInfo,
		Profiles:          job.Profiles,
		SourceManifestURL: job.SegmentingTargetURL,
		TargetURL:         job.TargetURL.String(),
		RequestID:         requestID,
		ReportProgress:    job.ReportProgress,
	}

	var audioCodec = ""
	var videoCodec = ""

	inputInfo := video.InputVideo{
		Format:    "mp4", // hardcoded as mist stream is in dtsc format.
		Duration:  float64(p.StreamMediaDurationMillis) / 1000.0,
		SizeBytes: p.WrittenBytes,
	}
	for _, track := range streamInfo.Meta.Tracks {
		inputInfo.Tracks = append(inputInfo.Tracks, video.InputTrack{
			Type:         track.Type,
			Codec:        track.Codec,
			Bitrate:      int64(track.Bps * 8),
			DurationSec:  float64(track.Lastms-track.Firstms) / 1000.0,
			StartTimeSec: float64(track.Firstms) / 1000.0,
			VideoTrack: video.VideoTrack{
				Width:  int64(track.Width),
				Height: int64(track.Height),
				FPS:    float64(track.Fpks) / 1000.0,
			},
			AudioTrack: video.AudioTrack{
				Channels:   track.Channels,
				SampleRate: track.Rate,
				SampleBits: track.Size,
			},
		})

		if track.Type == "video" {
			if videoCodec != "" {
				videoCodec = "multiple"
			} else {
				videoCodec = track.Codec
			}
		} else if track.Type == "audio" {
			if audioCodec != "" {
				audioCodec = "multiple"
			} else {
				audioCodec = track.Codec
			}
		}
	}

	job.sourceCodecVideo = videoCodec
	job.sourceCodecAudio = audioCodec

	job.state = "transcoding"
	job.sourceBytes = int64(p.WrittenBytes)
	job.sourceDurationMs = p.StreamMediaDurationMillis

	sourceManifest, err := transcode.DownloadRenditionManifest(transcodeRequest.SourceManifestURL)
	if err != nil {
		return nil, fmt.Errorf("error downloading source manifest: %s", err)
	}

	job.sourceSegments = len(sourceManifest.Segments)

	outputs, transcodedSegments, err := transcode.RunTranscodeProcess(transcodeRequest, p.StreamName, inputInfo)
	if err != nil {
		log.LogError(requestID, "RunTranscodeProcess returned an error", err)
		return nil, fmt.Errorf("transcoding failed: %w", err)
	}

	job.transcodedSegments = transcodedSegments

	// TODO: CreateDTSH is hardcoded to call MistInMP4 - the call below requires a call to MistInHLS instead.
	//	 Update this logic later as it's required for Mist playback.
	/*
		// prepare .dtsh headers for all rendition playlists
		for _, output := range outputs {
			if err := d.MistClient.CreateDTSH(output.Manifest); err != nil {
				// should not block the ingestion flow or make it fail on error.
				log.LogError(requestID, "CreateDTSH() for rendition failed", err, "destination", output.Manifest)
			}
		}
	*/
	return &HandlerOutput{
		Result: &UploadJobResult{
			InputVideo: inputInfo,
			Outputs:    outputs,
		}}, nil
}

func (m *mist) HandlePushEndTrigger(job *JobInfo, p PushEndPayload) (*HandlerOutput, error) {
	// TODO: Find a better way to determine if the push status failed or not (i.e. segmenting step was successful)
	if strings.Contains(p.Last10LogLines, "FAIL") {
		log.Log(job.RequestID, "Segmenting Failed. PUSH_END trigger for stream "+p.StreamName+" was "+p.PushStatus)
		return nil, fmt.Errorf("segmenting failed: %s", p.PushStatus)
	}
	return ContinuePipeline, nil
}

func inSameDirectory(base url.URL, paths ...string) (*url.URL, error) {
	baseDir := path.Dir(base.Path)
	paths = append([]string{baseDir}, paths...)
	fullPath := path.Join(paths...)
	pathUrl, err := url.Parse(fullPath)
	if err != nil {
		return nil, fmt.Errorf("failed to parse same directory path: %w", err)
	}
	return base.ResolveReference(pathUrl), nil
}

// We receive something in the form s3+https://xyz:xyz@storage.googleapis.com/a/b/c/index.m3u8
// and give it to Mist in the form:
//
//	s3+https://xyz:xyz@storage.googleapis.com/a/b/c/seg_$currentMediaTime.ts?m3u8=index.m3u8&split=5
func targetURLToMistTargetURL(targetURL url.URL) (string, error) {
	targetManifestFilename := path.Base(targetURL.Path)
	segmentingTargetURL, err := inSameDirectory(targetURL, MIST_SEGMENTING_SUBDIR, "$currentMediaTime.ts")
	if err != nil {
		return "", fmt.Errorf("cannot create segmentingTargetURL: %w", err)
	}

	queryValues := segmentingTargetURL.Query()
	queryValues.Add("m3u8", targetManifestFilename)
	queryValues.Add("split", TARGET_SEGMENT_LENGTH_SECS)
	segmentingTargetURL.RawQuery = queryValues.Encode()

	return segmentingTargetURL.String(), nil
}<|MERGE_RESOLUTION|>--- conflicted
+++ resolved
@@ -36,7 +36,6 @@
 		return nil, fmt.Errorf("target output file should have .m3u8 extension, found %q", targetExtension)
 	}
 
-<<<<<<< HEAD
 	var sourceOutputUrl *url.URL
 	if job.SourceOutputURL != nil {
 		sourceOutputUrl = job.SourceOutputURL
@@ -50,10 +49,7 @@
 		}
 	}
 
-	segmentingTargetURL, err := inSameDirectory(sourceOutputUrl, "source", targetManifestFilename)
-=======
-	segmentingTargetURL, err := inSameDirectory(*job.TargetURL, MIST_SEGMENTING_SUBDIR, targetManifestFilename)
->>>>>>> d1f993e1
+	segmentingTargetURL, err := inSameDirectory(sourceOutputUrl, MIST_SEGMENTING_SUBDIR, targetManifestFilename)
 	if err != nil {
 		return nil, fmt.Errorf("cannot create targetSegmentedOutputURL: %w", err)
 	}
@@ -76,11 +72,8 @@
 		if err != nil {
 			return nil, fmt.Errorf("failed to parse source as URL: %w", err)
 		}
-<<<<<<< HEAD
-		newSourceURL, err := inSameDirectory(sourceOutputUrl, "source", path.Base(sourceURL.Path))
-=======
-		newSourceURL, err := inSameDirectory(*job.TargetURL, MIST_SEGMENTING_SUBDIR, path.Base(sourceURL.Path))
->>>>>>> d1f993e1
+
+		newSourceURL, err := inSameDirectory(sourceOutputUrl, MIST_SEGMENTING_SUBDIR, path.Base(sourceURL.Path))
 		if err != nil {
 			return nil, fmt.Errorf("cannot create location for source copy: %w", err)
 		}
