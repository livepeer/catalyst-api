package transcode

import (
	"bytes"
	"context"
	"fmt"
	"github.com/livepeer/go-tools/drivers"
	"net/url"
	"path"
<<<<<<< HEAD
	"strconv"
	"strings"
=======
>>>>>>> d1f993e1
	"sync"
	"time"

	"github.com/livepeer/catalyst-api/clients"
	"github.com/livepeer/catalyst-api/config"
	"github.com/livepeer/catalyst-api/log"
	"github.com/livepeer/catalyst-api/metrics"
	"github.com/livepeer/catalyst-api/video"
)

const UPLOAD_TIMEOUT = 5 * time.Minute

type TranscodeSegmentRequest struct {
<<<<<<< HEAD
	SourceFile        string                   `json:"source_location"`
	CallbackURL       string                   `json:"callback_url"`
	SourceManifestURL string                   `json:"source_manifest_url"`
	TargetURL         string                   `json:"target_url,omitempty"`
	StreamKey         string                   `json:"streamKey"`
	AccessToken       string                   `json:"accessToken"`
	TranscodeAPIUrl   string                   `json:"transcodeAPIUrl"`
	Profiles          []clients.EncodedProfile `json:"profiles"`
=======
	SourceFile        string                 `json:"source_location"`
	CallbackURL       string                 `json:"callback_url"`
	SourceManifestURL string                 `json:"source_manifest_url"`
	StreamKey         string                 `json:"streamKey"`
	AccessToken       string                 `json:"accessToken"`
	TranscodeAPIUrl   string                 `json:"transcodeAPIUrl"`
	Profiles          []video.EncodedProfile `json:"profiles"`
>>>>>>> d1f993e1
	Detection         struct {
		Freq                uint `json:"freq"`
		SampleRate          uint `json:"sampleRate"`
		SceneClassification []struct {
			Name string `json:"name"`
		} `json:"sceneClassification"`
	} `json:"detection"`

	SourceStreamInfo clients.MistStreamInfo                 `json:"-"`
	RequestID        string                                 `json:"-"`
	ReportProgress   func(clients.TranscodeStatus, float64) `json:"-"`
}

var LocalBroadcasterClient clients.BroadcasterClient

func init() {
	b, err := clients.NewLocalBroadcasterClient(config.DefaultBroadcasterURL)
	if err != nil {
		panic(fmt.Sprintf("Error initialising Local Broadcaster Client with URL %q: %s", config.DefaultBroadcasterURL, err))
	}
	LocalBroadcasterClient = b
}

func RunTranscodeProcess(transcodeRequest TranscodeSegmentRequest, streamName string, inputInfo video.InputVideo) ([]clients.OutputVideo, int, error) {
	log.AddContext(transcodeRequest.RequestID, "source", transcodeRequest.SourceFile, "source_manifest", transcodeRequest.SourceManifestURL, "stream_name", streamName)
	log.Log(transcodeRequest.RequestID, "RunTranscodeProcess (v2) Beginning")

	var segmentsCount = 0

	outputs := []clients.OutputVideo{}

	targetURL, err := url.Parse(transcodeRequest.TargetURL)
	if err != nil {
		return outputs, segmentsCount, fmt.Errorf("failed to parse transcodeRequest.TargetURL: %s", err)
	}
	tout, err := url.Parse(path.Dir(targetURL.Path))
	if err != nil {
		return outputs, segmentsCount, fmt.Errorf("failed to parse targetTranscodedPath: %s", err)
	}
	targetTranscodedRenditionOutputURL := targetURL.ResolveReference(tout)

	// Grab some useful parameters to be used later from the TranscodeSegmentRequest
	sourceManifestOSURL := transcodeRequest.SourceManifestURL
	// transcodeProfiles are desired constraints for transcoding process
	transcodeProfiles := transcodeRequest.Profiles

	// If Profiles haven't been overridden, use the default set
	if len(transcodeProfiles) == 0 {
		transcodeProfiles, err = video.GetPlaybackProfiles(inputInfo)
		if err != nil {
			return outputs, segmentsCount, fmt.Errorf("failed to get playback profiles: %w", err)
		}
	}

	// Download the "source" manifest that contains all the segments we'll be transcoding
	sourceManifest, err := DownloadRenditionManifest(sourceManifestOSURL)
	if err != nil {
		return outputs, segmentsCount, fmt.Errorf("error downloading source manifest: %s", err)
	}

	// Generate the full segment URLs from the manifest
	sourceSegmentURLs, err := GetSourceSegmentURLs(sourceManifestOSURL, sourceManifest)
	if err != nil {
		return outputs, segmentsCount, fmt.Errorf("error generating source segment URLs: %s", err)
	}

	// Use RequestID as part of manifestID when talking to the Broadcaster
	manifestID := "manifest-" + transcodeRequest.RequestID
	// transcodedStats hold actual info from transcoded results within requested constraints (this usually differs from requested profiles)
	transcodedStats := statsFromProfiles(transcodeProfiles)

	var jobs *ParallelTranscoding
	jobs = NewParallelTranscoding(sourceSegmentURLs, func(segment segmentInfo) error {
		err := transcodeSegment(segment, streamName, manifestID, transcodeRequest, transcodeProfiles, targetTranscodedRenditionOutputURL, transcodedStats)
		segmentsCount++
		if err != nil {
			return err
		}
		if jobs.IsRunning() && transcodeRequest.ReportProgress != nil {
			// Sending callback only if we are still running
			var completedRatio = calculateCompletedRatio(jobs.GetTotalCount(), jobs.GetCompletedCount()+1)
			transcodeRequest.ReportProgress(clients.TranscodeStatusTranscoding, completedRatio)
		}
		return nil
	})
	jobs.Start()
	if err = jobs.Wait(); err != nil {
		// return first error to caller
		return outputs, segmentsCount, err
	}

	// Build the manifests and push them to storage
	manifestManifestURL, err := GenerateAndUploadManifests(sourceManifest, targetTranscodedRenditionOutputURL.String(), transcodedStats)
	if err != nil {
		return outputs, segmentsCount, err
	}

	playbackBaseURL := PublishDriverSession(targetTranscodedRenditionOutputURL.String(), tout.Path)

	output := clients.OutputVideo{Type: "object_store", Manifest: strings.ReplaceAll(manifestManifestURL, targetTranscodedRenditionOutputURL.String(), playbackBaseURL)}
	for _, rendition := range transcodedStats {
		output.Videos = append(output.Videos, clients.OutputVideoFile{Location: strings.ReplaceAll(rendition.ManifestLocation, targetTranscodedRenditionOutputURL.String(), playbackBaseURL), SizeBytes: int(rendition.Bytes)})
	}
	outputs = []clients.OutputVideo{output}
	// Return outputs for .dtsh file creation
	return outputs, segmentsCount, nil
}

func PublishDriverSession(osUrl string, relPath string) string {
	osDriver, err := drivers.ParseOSURL(osUrl, true)
	if err != nil {
		return ""
	}
	videoUrl, err := osDriver.Publish(context.Background())
	if err == drivers.ErrNotSupported {
		return osUrl
	} else if err == nil {
		res, _ := url.JoinPath(videoUrl, relPath)
		return res
	}
	return ""
}

func transcodeSegment(
	segment segmentInfo, streamName, manifestID string,
	transcodeRequest TranscodeSegmentRequest,
	transcodeProfiles []video.EncodedProfile,
	targetOSURL *url.URL,
	transcodedStats []*RenditionStats,
) error {
	rc, err := clients.DownloadOSURL(segment.Input.URL)
	if err != nil {
		return fmt.Errorf("failed to download source segment %q: %s", segment.Input, err)
	}

	start := time.Now()

	var tr clients.TranscodeResult
	// If an AccessToken is provided via the request for transcode, then use remote Broadcasters.
	// Otherwise, use the local harcoded Broadcaster.
	if transcodeRequest.AccessToken != "" {
		creds := clients.Credentials{
			AccessToken:  transcodeRequest.AccessToken,
			CustomAPIURL: transcodeRequest.TranscodeAPIUrl,
		}
		broadcasterClient, _ := clients.NewRemoteBroadcasterClient(creds)
		// TODO: failed to run TranscodeSegmentWithRemoteBroadcaster: CreateStream(): http POST(https://origin.livepeer.com/api/stream) returned 422 422 Unprocessable Entity
		tr, err = broadcasterClient.TranscodeSegmentWithRemoteBroadcaster(rc, int64(segment.Index), transcodeProfiles, streamName, segment.Input.DurationMillis)
		if err != nil {
			return fmt.Errorf("failed to run TranscodeSegmentWithRemoteBroadcaster: %s", err)
		}
	} else {
		tr, err = LocalBroadcasterClient.TranscodeSegment(rc, int64(segment.Index), transcodeProfiles, segment.Input.DurationMillis, manifestID)
		if err != nil {
			return fmt.Errorf("failed to run TranscodeSegment: %s", err)
		}
	}

	duration := time.Since(start)
	metrics.Metrics.TranscodeSegmentDurationSec.Observe(duration.Seconds())

	for _, transcodedSegment := range tr.Renditions {
		renditionIndex := getProfileIndex(transcodeProfiles, transcodedSegment.Name)
		if renditionIndex == -1 {
			return fmt.Errorf("failed to find profile with name %q while parsing rendition segment", transcodedSegment.Name)
		}

		targetRenditionURL, err := url.JoinPath(targetOSURL.String(), transcodedSegment.Name)
		if err != nil {
			return fmt.Errorf("error building rendition segment URL %q: %s", targetRenditionURL, err)
		}

		err = clients.UploadToOSURL(targetRenditionURL, fmt.Sprintf("%d.ts", segment.Index), bytes.NewReader(transcodedSegment.MediaData), UPLOAD_TIMEOUT)
		if err != nil {
			return fmt.Errorf("failed to upload master playlist: %s", err)
		}
		// bitrate calculation
		transcodedStats[renditionIndex].Bytes += int64(len(transcodedSegment.MediaData))
		transcodedStats[renditionIndex].DurationMs += float64(segment.Input.DurationMillis)
	}

	for _, stats := range transcodedStats {
		stats.BitsPerSecond = uint32(float64(stats.Bytes) * 8.0 / float64(stats.DurationMs/1000))
	}

	return nil
}

func getProfileIndex(transcodeProfiles []video.EncodedProfile, profile string) int {
	for i, p := range transcodeProfiles {
		if p.Name == profile {
			return i
		}
	}
	return -1
}

func calculateCompletedRatio(totalSegments, completedSegments int) float64 {
	return (1 / float64(totalSegments)) * float64(completedSegments)
}

func channelFromWaitgroup(wg *sync.WaitGroup) chan bool {
	completed := make(chan bool)
	go func() {
		wg.Wait()
		close(completed)
	}()
	return completed
}

type segmentInfo struct {
	Input SourceSegment
	Index int
}

func statsFromProfiles(profiles []video.EncodedProfile) []*RenditionStats {
	stats := []*RenditionStats{}
	for _, profile := range profiles {
		stats = append(stats, &RenditionStats{
			Name:   profile.Name,
			Width:  profile.Width,  // TODO: extract this from actual media retrieved from B
			Height: profile.Height, // TODO: extract this from actual media retrieved from B
			FPS:    profile.FPS,    // TODO: extract this from actual media retrieved from B
		})
	}
	return stats
}

type RenditionStats struct {
	Name             string
	Width            int64
	Height           int64
	FPS              int64
	Bytes            int64
	DurationMs       float64
	ManifestLocation string
	BitsPerSecond    uint32
}<|MERGE_RESOLUTION|>--- conflicted
+++ resolved
@@ -7,11 +7,8 @@
 	"github.com/livepeer/go-tools/drivers"
 	"net/url"
 	"path"
-<<<<<<< HEAD
 	"strconv"
 	"strings"
-=======
->>>>>>> d1f993e1
 	"sync"
 	"time"
 
@@ -25,24 +22,14 @@
 const UPLOAD_TIMEOUT = 5 * time.Minute
 
 type TranscodeSegmentRequest struct {
-<<<<<<< HEAD
-	SourceFile        string                   `json:"source_location"`
-	CallbackURL       string                   `json:"callback_url"`
-	SourceManifestURL string                   `json:"source_manifest_url"`
-	TargetURL         string                   `json:"target_url,omitempty"`
-	StreamKey         string                   `json:"streamKey"`
-	AccessToken       string                   `json:"accessToken"`
-	TranscodeAPIUrl   string                   `json:"transcodeAPIUrl"`
-	Profiles          []clients.EncodedProfile `json:"profiles"`
-=======
 	SourceFile        string                 `json:"source_location"`
 	CallbackURL       string                 `json:"callback_url"`
 	SourceManifestURL string                 `json:"source_manifest_url"`
+  TargetURL         string                   `json:"target_url,omitempty"`
 	StreamKey         string                 `json:"streamKey"`
 	AccessToken       string                 `json:"accessToken"`
 	TranscodeAPIUrl   string                 `json:"transcodeAPIUrl"`
 	Profiles          []video.EncodedProfile `json:"profiles"`
->>>>>>> d1f993e1
 	Detection         struct {
 		Freq                uint `json:"freq"`
 		SampleRate          uint `json:"sampleRate"`
