--- conflicted
+++ resolved
@@ -87,19 +87,12 @@
 		var requestID = config.RandomTrailer(8)
 		log.AddContext(requestID, "source", uploadVODRequest.Url)
 
-<<<<<<< HEAD
-		if err := applyInputGateway(&uploadVODRequest.Url); err != nil {
+		httpURL, err := dStorageToHTTP(uploadVODRequest.Url)
+		if err != nil {
 			errors.WriteHTTPBadRequest(w, "error in applyInputGateway()", err)
 			return
 		}
-=======
-		httpURL, err := dStorageToHTTP(uploadVODRequest.Url)
-		if err != nil {
-			errors.WriteHTTPBadRequest(w, "error in applyInputGateway()", err)
-			return
-		}
 		uploadVODRequest.Url = httpURL
->>>>>>> 10ff8d94
 
 		// find source segment URL
 		var tURL string
@@ -234,20 +227,6 @@
 const SCHEME_IPFS = "ipfs"
 const SCHEME_ARWEAVE = "ar"
 
-<<<<<<< HEAD
-func applyInputGateway(inputUrl *string) error {
-	sourceUrl, err := url.Parse(*inputUrl)
-	if err != nil {
-		return err
-	}
-	switch sourceUrl.Scheme {
-	case SCHEME_IPFS:
-		*inputUrl = fmt.Sprintf("https://cloudflare-ipfs.com/ipfs/%s", sourceUrl.Host)
-	case SCHEME_ARWEAVE:
-		*inputUrl = fmt.Sprintf("https://arweave.net/%s", sourceUrl.Host)
-	}
-	return nil
-=======
 func dStorageToHTTP(inputUrl string) (string, error) {
 	sourceUrl, err := url.Parse(inputUrl)
 	if err != nil {
@@ -261,5 +240,4 @@
 		return fmt.Sprintf("https://arweave.net/%s", sourceUrl.Host), nil
 	}
 	return inputUrl, nil
->>>>>>> 10ff8d94
 }