--- conflicted
+++ resolved
@@ -134,14 +134,8 @@
 		return
 	}
 
-<<<<<<< HEAD
-	// If we fail with this error, we won't get a RECORDING_END trigger and so we do the cache cleanup and send the error callback
-	if !strings.Contains(p.Last10LogLines, "Buffer completely played out") {
-		defer cache.DefaultStreamCache.Segmenting.Remove(p.StreamName)
-=======
 	// TODO: Find a better way to determine if the push status failed or not (i.e. segmenting step was successful)
 	if strings.Contains(p.Last10LogLines, "FAIL") {
->>>>>>> a81d5c58
 		_ = clients.DefaultCallbackClient.SendTranscodeStatusError(callbackUrl, "Segmenting Failed: "+p.PushStatus)
 		_ = config.Logger.Log(w, "Segmenting Failed. PUSH_END trigger for stream "+p.StreamName+" was "+p.PushStatus)
 		return
