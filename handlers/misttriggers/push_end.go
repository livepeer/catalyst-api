--- conflicted
+++ resolved
@@ -33,12 +33,7 @@
 	}
 	// stream name is the second line in the Mist Trigger payload
 	streamName := lines[1]
-<<<<<<< HEAD
-	// TODO: Left commented as these will all be used by the next piece we'll pull out of https://github.com/livepeer/catalyst-api/pull/30
-	// destination := lines[2]
-=======
 	destination := lines[2]
->>>>>>> 9f401ee7
 	actualDestination := lines[3]
 	pushStatus := lines[5]
 
@@ -55,23 +50,6 @@
 	}
 }
 
-<<<<<<< HEAD
-func (d *MistCallbackHandlersCollection) RecordingPushEnd(w http.ResponseWriter, req *http.Request, streamName, actualDestination, pushStatus string) {
-	var err error
-	pushSuccess := pushStatus == "null"
-	event := &clients.RecordingEvent{
-		Event:      "end",
-		Timestamp:  time.Now().UnixMilli(),
-		StreamName: streamName,
-		Hostname:   req.Host,
-		Success:    &pushSuccess,
-	}
-	if event.RecordingId, err = uuidFromPushUrl(actualDestination); err != nil {
-		log.Printf("RecordingPushEnd extract uuid failed %v", err)
-		return
-	}
-	go clients.DefaultCallbackClient.SendRecordingEvent(event)
-=======
 func (d *MistCallbackHandlersCollection) TranscodingPushEnd(w http.ResponseWriter, req *http.Request, streamName, destination, actualDestination, pushStatus string) {
 	info := cache.DefaultStreamCache.Transcoding.Get(streamName)
 	if info == nil {
@@ -107,7 +85,23 @@
 		}
 		cache.DefaultStreamCache.Transcoding.Remove(streamName)
 	}
->>>>>>> 9f401ee7
+}
+
+func (d *MistCallbackHandlersCollection) RecordingPushEnd(w http.ResponseWriter, req *http.Request, streamName, actualDestination, pushStatus string) {
+	var err error
+	pushSuccess := pushStatus == "null"
+	event := &clients.RecordingEvent{
+		Event:      "end",
+		Timestamp:  time.Now().UnixMilli(),
+		StreamName: streamName,
+		Hostname:   req.Host,
+		Success:    &pushSuccess,
+	}
+	if event.RecordingId, err = uuidFromPushUrl(actualDestination); err != nil {
+		log.Printf("RecordingPushEnd extract uuid failed %v", err)
+		return
+	}
+	go clients.DefaultCallbackClient.SendRecordingEvent(event)
 }
 
 func (d *MistCallbackHandlersCollection) SegmentingPushEnd(w http.ResponseWriter, req *http.Request, streamName string) {
