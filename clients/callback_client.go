--- conflicted
+++ resolved
@@ -35,13 +35,11 @@
 
 	resp, err := c.httpClient.Do(r)
 	if err != nil {
-		fmt.Printf(">> failed to send callback to %q. Error: %s", r.URL.String(), err)
 		return fmt.Errorf("failed to send callback to %q. Error: %s", r.URL.String(), err)
 	}
 	defer resp.Body.Close()
 
 	if resp.StatusCode >= 400 {
-		fmt.Printf(">> failed to send callback to %q. HTTP Code: %d", r.URL.String(), resp.StatusCode)
 		return fmt.Errorf("failed to send callback to %q. HTTP Code: %d", r.URL.String(), resp.StatusCode)
 	}
 
@@ -53,23 +51,7 @@
 		CompletionRatio: completionRatio,
 		Status:          status.String(),
 		Timestamp:       config.Clock.GetTimestampUTC(),
-<<<<<<< HEAD
 	})
-=======
-	}
-
-	j, err := json.Marshal(tsm)
-	if err != nil {
-		return err
-	}
-
-	r, err := http.NewRequest(http.MethodPost, url, bytes.NewReader(j))
-	if err != nil {
-		return err
-	}
-
-	return c.DoWithRetries(r)
->>>>>>> 28a93dd6
 }
 
 func (c CallbackClient) SendTranscodeStatusError(callbackURL, errorMsg string) error {
