--- conflicted
+++ resolved
@@ -505,28 +505,4 @@
 		}
 	}
 	return false
-<<<<<<< HEAD
-}
-
-func newRetryableHttpClient() *http.Client {
-	client := retryablehttp.NewClient()
-	client.RetryMax = 5                          // Retry a maximum of this+1 times
-	client.RetryWaitMin = 200 * time.Millisecond // Wait at least this long between retries
-	client.RetryWaitMax = 5 * time.Second        // Wait at most this long between retries (exponential backoff)
-	client.HTTPClient = &http.Client{
-		// Give up on requests that take more than this long - the file is probably too big for us to process locally if it takes this long
-		// or something else has gone wrong and the request is hanging
-		Timeout: MAX_COPY_FILE_DURATION,
-	}
-
-	return client.StandardClient()
-}
-
-func toStr(URL *url.URL) string {
-	if URL == nil {
-		return ""
-	}
-	return URL.String()
-=======
->>>>>>> 32e1200a
 }