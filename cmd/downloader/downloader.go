--- conflicted
+++ resolved
@@ -6,7 +6,6 @@
 	"compress/gzip"
 	"encoding/json"
 	"errors"
-	"fmt"
 	"io"
 	"io/fs"
 	"io/ioutil"
@@ -25,109 +24,14 @@
 	"gopkg.in/yaml.v2"
 )
 
-<<<<<<< HEAD
 func DownloadService(flags types.CliFlags, manifest types.BoxManifest, service types.Service, wg *sync.WaitGroup) {
-=======
-type BuildFlags struct {
-	Version string
-}
-
-type CliFlags struct {
-	SkipDownloaded bool
-	Cleanup        bool
-	DownloadPath   string
-	Platform       string
-	Architecture   string
-	ManifestFile   string
-	Verbosity      string
-}
-
-type Service struct {
-	Name         string            `yaml:"name"`
-	Src          string            `yaml:"src"`
-	SrcFilenames map[string]string `yaml:"srcFilenames"`
-	Binary       string            `yaml:"binary,omitempty"`
-	Release      string            `yaml:"release,omitempty"`
-	ArchivePath  string            `yaml:"archivePath,omitempty"`
-	OutputPath   string            `yaml:"outputPath,omitempty"`
-	Skip         bool              `yaml:"skip"`
-}
-
-type BoxManifest struct {
-	Version string    `yaml:"version"`
-	Release string    `yaml:"release,omitempty"`
-	Box     []Service `yaml:"box,omitempty"`
-}
-
-func IsSupportedPlatformArch(platform, arch string) bool {
-	glog.Infof("Checking if we support platform: %q and arch: %q", platform, arch)
-	switch platform {
-	case "linux",
-		"darwin":
-		switch arch {
-		case "arm64",
-			"amd64":
-			return true
-		}
-		break
-	case "windows":
-		return arch == "amd64"
-	}
-	return false
-}
-
-func IsManifestFileExists(path string) bool {
-	_, err := os.Stat(path)
-	return err == nil
-}
-
-func PlatformExt(platform string) string {
-	glog.Infof("Fetching archive extension for %q systems.", platform)
-	platformExtMap := map[string]string{
-		"linux":   "tar.gz",
-		"darwin":  "tar.gz",
-		"windows": "zip",
-	}
-	return platformExtMap[platform]
-}
-
-func CheckError(err error) {
-	if err != nil {
-		glog.Fatal(err)
-	}
-}
-
-func DownloadFile(path, url string, skipDownloaded bool) error {
-	glog.V(5).Infof("Downloading %s", url)
-	if info, err := os.Stat(path); err == nil && info.Size() > 0 && skipDownloaded {
-		glog.Infof("Found already downloaded archive. Skipping!")
-		return nil
-	}
-	resp, err := http.Get(url)
-	if err != nil {
-		return err
-	}
-	glog.V(9).Infof("Response statusCode=%d", resp.StatusCode)
-	if resp.StatusCode != 200 {
-		return fmt.Errorf("HTTP %d while downloading %s", resp.StatusCode, url)
-	}
-	defer resp.Body.Close()
-	out, err := os.Create(path)
-	if err != nil {
-		return err
-	}
-	defer out.Close()
-	_, err = io.Copy(out, resp.Body)
-	return err
-}
-
-func DownloadService(flags CliFlags, manifest BoxManifest, service Service, wg *sync.WaitGroup) {
->>>>>>> 451a40a1
 	defer wg.Done()
 	projectInfo := github.GetArtifactInfo(flags.Platform, flags.Architecture, manifest.Release, service)
+	glog.Infof("Will download to %q", flags.DownloadPath)
+
 	b, _ := json.Marshal(projectInfo)
-	fmt.Println(string(b))
-	glog.Infof("Will download to %q", flags.DownloadPath)
+	glog.Info(string(b))
+	os.Exit(0)
 
 	// Download archive
 	archivePath := filepath.Join(flags.DownloadPath, projectInfo.ArchiveFileName)
@@ -155,55 +59,16 @@
 	glog.Infof("Downloaded %s. Getting ready for extraction!", projectInfo.ArchiveFileName)
 	if projectInfo.Platform == "windows" {
 		glog.Info("Extracting zip archive!")
-<<<<<<< HEAD
-		ExtractZipArchive(archivePath, flags.DownloadPath, service.ArchivePath)
+		ExtractZipArchive(archivePath, flags.DownloadPath, service)
 	} else {
 		glog.Info("Extracting tarball archive!")
-		ExtractTarGzipArchive(archivePath, flags.DownloadPath, service.ArchivePath)
+		ExtractTarGzipArchive(archivePath, flags.DownloadPath, service)
 	}
 }
 
 func ParseYamlManifest(manifestPath string) types.BoxManifest {
 	var manifestConfig types.BoxManifest
 	glog.Infof("Reading manifest file=%q", manifestPath)
-=======
-		ExtractZipArchive(downloadPath, flags.DownloadPath, service)
-	} else {
-		glog.Info("Extracting tarball archive!")
-		ExtractTarGzipArchive(downloadPath, flags.DownloadPath, service)
-	}
-}
-
-func GenerateArchiveUrl(platform, release, architecture, extension string, serviceElement Service) (string, string) {
-	if len(serviceElement.Release) > 0 {
-		release = serviceElement.Release
-	}
-	var archiveName string
-	if serviceElement.SrcFilenames != nil {
-		platArch := fmt.Sprintf("%s-%s", platform, architecture)
-		name, ok := serviceElement.SrcFilenames[platArch]
-		if !ok {
-			panic(fmt.Errorf("%s build not found in srcFilenames for %s", serviceElement.Name, platArch))
-		}
-		archiveName = name
-	} else {
-		packageName := fmt.Sprintf("livepeer-%s", serviceElement.Name)
-		if len(serviceElement.Binary) > 0 {
-			packageName = serviceElement.Binary
-		}
-		archiveName = fmt.Sprintf("%s-%s-%s.%s", packageName, platform, architecture, extension)
-	}
-	urlFormat := constants.TAGGED_DOWNLOAD_URL_FORMAT
-	if release == constants.LATEST_TAG_RELEASE_NAME {
-		urlFormat = constants.LATEST_DOWNLOAD_URL_FORMAT
-	}
-	return fmt.Sprintf(urlFormat, serviceElement.Src, release, archiveName), archiveName
-}
-
-func ParseYamlManifest(manifestPath string) BoxManifest {
-	var manifestConfig BoxManifest
-	glog.Infof("Reading mnifest file at %q", manifestPath)
->>>>>>> 451a40a1
 	file, _ := ioutil.ReadFile(manifestPath)
 	err := yaml.Unmarshal(file, &manifestConfig)
 	utils.CheckError(err)
@@ -213,34 +78,9 @@
 	return manifestConfig
 }
 
-<<<<<<< HEAD
-func ExtractZipArchive(archiveFile, extractPath, archivePath string) {
-	if len(archivePath) > 0 && !strings.HasSuffix(archivePath, ".exe") {
-		archivePath += ".exe"
-=======
-func ValidateFlags(flags CliFlags) error {
-	if !IsSupportedPlatformArch(flags.Platform, flags.Architecture) {
-		return fmt.Errorf(
-			"Invalid combination of platform+architecture detected: %s+%s",
-			flags.Platform,
-			flags.Architecture,
-		)
-	}
-	if !IsManifestFileExists(flags.ManifestFile) {
-		return errors.New("Invalid path to manifest file!")
-	}
-	if info, err := os.Stat(flags.DownloadPath); !(err == nil && info.IsDir()) {
-		if err := os.MkdirAll(flags.DownloadPath, os.ModePerm); err != nil {
-			glog.Fatal(err)
-		}
-	}
-	return nil
-}
-
-func ExtractZipArchive(archiveFile, extractPath string, service Service) {
+func ExtractZipArchive(archiveFile, extractPath string, service types.Service) {
 	if len(service.ArchivePath) > 0 && !strings.HasSuffix(service.ArchivePath, ".exe") {
 		service.ArchivePath += ".exe"
->>>>>>> 451a40a1
 	}
 	zipReader, err := zip.OpenReader(archiveFile)
 	utils.CheckError(err)
@@ -248,7 +88,7 @@
 		if strings.HasSuffix(file.Name, service.ArchivePath) {
 			var path string
 			if len(service.OutputPath) > 0 {
-				path = filepath.Join(extractPath, service.OutputPath)
+				path = filepath.Join(extractPath, service.OutputPath+".exe")
 			} else if len(service.ArchivePath) > 0 {
 				path = filepath.Join(extractPath, service.ArchivePath)
 			} else {
@@ -267,7 +107,7 @@
 	}
 }
 
-func ExtractTarGzipArchive(archiveFile, extractPath string, service Service) {
+func ExtractTarGzipArchive(archiveFile, extractPath string, service types.Service) {
 	file, _ := os.Open(archiveFile)
 	archive, err := gzip.NewReader(file)
 	utils.CheckError(err)
@@ -277,13 +117,8 @@
 		if err == io.EOF {
 			break
 		}
-<<<<<<< HEAD
 		utils.CheckError(err)
-		if strings.HasSuffix(header.Name, archivePath) {
-=======
-		CheckError(err)
 		if strings.HasSuffix(header.Name, service.ArchivePath) {
->>>>>>> 451a40a1
 			var path string
 			if len(service.OutputPath) > 0 {
 				path = filepath.Join(extractPath, service.OutputPath)
