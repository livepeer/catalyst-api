--- conflicted
+++ resolved
@@ -8,11 +8,7 @@
 
 func TestInitServer(t *testing.T) {
 	require := require.New(t)
-<<<<<<< HEAD
-	router := StartCatalystAPIRouter(nil, 8935, "")
-=======
-	router := NewCatalystAPIRouter(nil)
->>>>>>> 28a93dd6
+	router := NewCatalystAPIRouter(nil, 8935, "")
 
 	handle, _, _ := router.Lookup("GET", "/ok")
 	require.NotNil(handle)
