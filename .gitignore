--- conflicted
+++ resolved
@@ -15,10 +15,7 @@
 test/app
 test/minio
 *.log
-<<<<<<< HEAD
 
 # mock files always end up in a directory named /mocks/
 mocks/
-=======
-test/transfer
->>>>>>> 7f79ac46
+test/transfer