--- conflicted
+++ resolved
@@ -7,11 +7,8 @@
 	"encoding/json"
 	"flag"
 	"fmt"
-<<<<<<< HEAD
 	"github.com/hashicorp/serf/serf"
-=======
 	"log"
->>>>>>> 8122dcad
 	"math/rand"
 	"os"
 	"os/signal"
