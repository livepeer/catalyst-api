package main

import (
	"bytes"
	"context"
	"crypto/rsa"
	"database/sql"
	"flag"
	"fmt"
	"log"
<<<<<<< HEAD
	"math/rand"
	"net/http"
=======
>>>>>>> 9ad676eb
	"os"
	"os/signal"
	"syscall"
	"time"

	"github.com/hashicorp/serf/serf"

	"github.com/golang/glog"
	_ "github.com/lib/pq"
	"github.com/livepeer/catalyst-api/api"
	"github.com/livepeer/catalyst-api/balancer"
	"github.com/livepeer/catalyst-api/balancer/catabalancer"
	mist_balancer "github.com/livepeer/catalyst-api/balancer/mist"
	"github.com/livepeer/catalyst-api/c2pa"
	"github.com/livepeer/catalyst-api/clients"
	"github.com/livepeer/catalyst-api/cluster"
	"github.com/livepeer/catalyst-api/config"
	"github.com/livepeer/catalyst-api/crypto"
	"github.com/livepeer/catalyst-api/events"
	"github.com/livepeer/catalyst-api/handlers/misttriggers"
	mistapiconnector "github.com/livepeer/catalyst-api/mapic"
	"github.com/livepeer/catalyst-api/middleware"
	"github.com/livepeer/catalyst-api/pipeline"
	"github.com/livepeer/catalyst-api/pprof"
	"github.com/livepeer/catalyst-api/video"
	"github.com/livepeer/livepeer-data/pkg/mistconnector"
	"github.com/peterbourgon/ff/v3"
	"golang.org/x/sync/errgroup"
)

func main() {
	err := flag.Set("logtostderr", "true")
	if err != nil {
		glog.Fatal(err)
	}
	vFlag := flag.Lookup("v")
	fs := flag.NewFlagSet("catalyst-api", flag.ExitOnError)
	cli := config.Cli{}

	version := fs.Bool("version", false, "print application version")

	// listen addresses
	config.AddrFlag(fs, &cli.HTTPAddress, "http-addr", "0.0.0.0:8989", "Address to bind for external-facing Catalyst HTTP handling")
	config.AddrFlag(fs, &cli.HTTPInternalAddress, "http-internal-addr", "127.0.0.1:7979", "Address to bind for internal privileged HTTP commands")
	config.AddrFlag(fs, &cli.ClusterAddress, "cluster-addr", "0.0.0.0:9935", "Address to bind Serf network listeners to. To use an IPv6 address, specify [::1] or [::1]:7946.")
	fs.StringVar(&cli.ClusterAdvertiseAddress, "cluster-advertise-addr", "", "Address to advertise to the other cluster members")

	// catalyst-api parameters
	fs.StringVar(&cli.APIToken, "api-token", "IAmAuthorized", "Auth header value for API access")
	fs.StringVar(&cli.SourceOutput, "source-output", "", "URL for the video source segments used if source_segments is not defined in the upload request")
	config.URLSliceVarFlag(fs, &cli.PrivateBucketURLs, "private-bucket", "", "URL for the private media bucket")
	fs.StringVar(&cli.ExternalTranscoder, "external-transcoder", "", "URL for the external transcoder to be used by the pipeline coordinator. Only 1 implementation today for AWS MediaConvert which should be in the format: mediaconvert://key-id:key-secret@endpoint-host?region=aws-region&role=iam-role&s3_aux_bucket=s3://bucket")
	fs.StringVar(&cli.VodPipelineStrategy, "vod-pipeline-strategy", string(pipeline.StrategyCatalystFfmpegDominance), "Which strategy to use for the VOD pipeline")
	fs.StringVar(&cli.MetricsDBConnectionString, "metrics-db-connection-string", "", "Connection string to use for the metrics Postgres DB. Takes the form: host=X port=X user=X password=X dbname=X")
	config.URLSliceVarFlag(fs, &cli.ImportIPFSGatewayURLs, "import-ipfs-gateway-urls", "https://vod-import-gtw.mypinata.cloud/ipfs/?pinataGatewayToken={{secrets.LP_PINATA_GATEWAY_TOKEN}},https://w3s.link/ipfs/,https://ipfs.io/ipfs/,https://cloudflare-ipfs.com/ipfs/", "Comma delimited ordered list of IPFS gateways (includes /ipfs/ suffix) to import assets from")
	config.URLSliceVarFlag(fs, &cli.ImportArweaveGatewayURLs, "import-arweave-gateway-urls", "https://arweave.net/", "Comma delimited ordered list of arweave gateways")
	fs.BoolVar(&cli.MistCleanup, "run-mist-cleanup", true, "Run mist-cleanup.sh to cleanup shm")
	fs.BoolVar(&cli.LogSysUsage, "run-pod-mon", true, "Run pod-mon script to monitor sys usage")
	fs.StringVar(&cli.BroadcasterURL, "broadcaster-url", config.DefaultBroadcasterURL, "URL of local broadcaster")
	config.InvertedBoolFlag(fs, &cli.MistEnabled, "mist", true, "Disable all Mist integrations. Should only be used for development and CI")
	config.CommaMapFlag(fs, &cli.SourcePlaybackHosts, "source-playback-hosts", map[string]string{}, "Hostname to prefix mappings for source playback URLs")
	fs.UintVar(&video.DefaultQuality, "default-quality", 27, "Default transcoded video quality")
	fs.Float64Var(&video.MaxBitrateFactor, "max-bitrate-factor", 1.2, "Factor to limit the max video bitrate with relation to the source average bitrate")
	fs.StringVar(&cli.C2PAPrivateKeyPath, "c2pa-private-key", "", "Path to the private key used to sign C2PA manifest")
	fs.StringVar(&cli.C2PACertsPath, "c2pa-certs", "", "Path to the certs used to sign C2PA manifest")
	fs.IntVar(&config.MaxInFlightJobs, "max-inflight-jobs", 8, "Maximum number of concurrent VOD jobs to support in catalyst-api")
	fs.IntVar(&config.MaxInFlightClipJobs, "max-inflight-clip-jobs", 20, "Maximum number of concurrent clipping jobs to support in catalyst-api")
	fs.IntVar(&config.TranscodingParallelJobs, "parallel-transcode-jobs", 2, "Number of parallel transcode jobs")
	fs.StringVar(&cli.CataBalancer, "catabalancer", "", "Enable catabalancer load balancer")
	fs.DurationVar(&cli.CataBalancerMetricTimeout, "catabalancer-metric-timeout", 26*time.Second, "Catabalancer timeout for node metrics")
	fs.DurationVar(&cli.CataBalancerIngestStreamTimeout, "catabalancer-ingest-stream-timeout", 20*time.Minute, "Catabalancer timeout for ingest stream metrics")
	config.CommaSliceFlag(fs, &cli.BlockedJWTs, "gate-blocked-jwts", []string{}, "List of blocked JWTs for token gating")

	// mist-api-connector parameters
	fs.StringVar(&cli.MistMode, "mist-mode", "embedded", "Mode to run the application in. Options: embedded, mist-only, api-only")
	fs.IntVar(&cli.MistPort, "mist-port", 4242, "Port to connect to Mist")
	fs.StringVar(&cli.MistHost, "mist-host", "127.0.0.1", "Hostname of the Mist server")
	fs.StringVar(&cli.MistUser, "mist-user", "", "username of MistServer")
	fs.StringVar(&cli.MistPassword, "mist-password", "", "password of MistServer")
	fs.StringVar(&cli.MistPrometheus, "mist-prometheus", "", "Mist path for the prometheus metrics endpoint")
	fs.DurationVar(&cli.MistConnectTimeout, "mist-connect-timeout", 5*time.Minute, "Max time to wait attempting to connect to Mist server")
	fs.StringVar(&cli.MistStreamSource, "mist-stream-source", "push://", "Stream source we should use for created Mist stream")
	fs.StringVar(&cli.MistHardcodedBroadcasters, "mist-hardcoded-broadcasters", "", "Hardcoded broadcasters for use by MistProcLivepeer")
	config.InvertedBoolFlag(fs, &cli.MistScrapeMetrics, "mist-scrape-metrics", true, "Scrape statistics from MistServer and publish to RabbitMQ")
	fs.StringVar(&cli.MistBaseStreamName, "mist-base-stream-name", "video", "Base stream name to be used in wildcard-based routing scheme")
	fs.StringVar(&cli.APIServer, "api-server", "", "Livepeer API server to use")
	fs.StringVar(&cli.AMQPURL, "amqp-url", "", "RabbitMQ url")
	fs.StringVar(&cli.OwnHost, "own-host", "", "Own URL under which the given catalyst-api is accessible")
	fs.StringVar(&cli.OwnRegion, "own-region", "localhost", "Identifier of the region where the service is running, used for mapping external data back to current region")
	fs.IntVar(&cli.OwnRegionTagAdjust, "own-region-tag-adjust", 1000, "Bonus weight for 'own-region' to minimise cross-region redirects done by mist load balancer (MistUtilLoad)")
	fs.StringVar(&cli.StreamHealthHookURL, "stream-health-hook-url", "http://localhost:3004/api/stream/hook/health", "Address to POST stream health payloads to (response is ignored)")

	// catalyst-node parameters
	hostname, _ := os.Hostname()
	fs.StringVar(&cli.NodeName, "node", hostname, "Name of this node within the cluster")
	config.SpaceSliceFlag(fs, &cli.BalancerArgs, "balancer-args", []string{}, "arguments passed to MistUtilLoad")
	fs.StringVar(&cli.NodeHost, "node-host", "", "Hostname this node should handle requests for. Requests on any other domain will trigger a redirect. Useful as a 404 handler to send users to another node.")
	config.CommaWithPctSliceFlag(fs, &cli.CdnRedirectPlaybackPct, "cdn-redirect-playback-ids", map[string]float64{}, "PlaybackIDs to be redirected and percentage of traffic. E.g. 'dbe3q3g6q2kia036:100,6736xac7u1hj36pa:0.01'")
	config.URLVarFlag(fs, &cli.CdnRedirectPrefix, "cdn-redirect-prefix", "", "CDN URL where streams selected by -cdn-redirect-playback-ids are redirected. E.g. https://externalcdn.livepeer.com/mist/")
	config.InvertedBoolFlag(fs, &cli.CdnRedirectPrefixCatalystSubdomain, "cdn-redirect-prefix-catalyst-subdomain", true, "inject catalyst closest node domain into CDN URL. E.g. https://sin-prod-catalyst-0.lp-playback.studio.externalcdn.livepeer.com/mist/ ")
	fs.Float64Var(&cli.NodeLatitude, "node-latitude", 0, "Latitude of this Catalyst node. Used for load balancing.")
	fs.Float64Var(&cli.NodeLongitude, "node-longitude", 0, "Longitude of this Catalyst node. Used for load balancing.")
	config.CommaSliceFlag(fs, &cli.RedirectPrefixes, "redirect-prefixes", []string{}, "Set of valid prefixes of playback id which are handled by mistserver")
	config.CommaMapFlag(fs, &cli.Tags, "tags", map[string]string{"node": "media"}, "Serf tags for Catalyst nodes")
	fs.IntVar(&cli.MistLoadBalancerPort, "mist-load-balancer-port", 40010, "MistUtilLoad port (default random)")
	fs.StringVar(&cli.MistLoadBalancerTemplate, "mist-load-balancer-template", "http://%s:4242", "template for specifying the host that should be queried for Prometheus stat output for this node")
	config.CommaSliceFlag(fs, &cli.RetryJoin, "retry-join", []string{}, "An agent to join with. This flag be specified multiple times. Does not exit on failure like -join, used to retry until success.")
	fs.StringVar(&cli.EncryptKey, "encrypt", "", "Key for encrypting network traffic within Serf. Must be a base64-encoded 32-byte key.")
	fs.StringVar(&cli.VodDecryptPublicKey, "catalyst-public-key", "", "Public key of the catalyst node for encryption")
	fs.StringVar(&cli.VodDecryptPrivateKey, "catalyst-private-key", "", "Private key of the catalyst node for encryption")
	fs.StringVar(&cli.GateURL, "gate-url", "http://localhost:3004/api/access-control/gate", "Address to contact playback gating API for access control verification")
	fs.StringVar(&cli.DataURL, "data-url", "http://localhost:3004/api/data", "Address of the Livepeer Data Endpoint")
	config.InvertedBoolFlag(fs, &cli.MistTriggerSetup, "mist-trigger-setup", true, "Overwrite Mist triggers with the ones built into catalyst-api")
	fs.IntVar(&cli.SerfQueueSize, "serf-queue-size", 100000, "Size of internal serf queue before messages are dropped")
	fs.IntVar(&cli.SerfEventBuffer, "serf-event-buffer", 100000, "Size of serf 'recent event' buffer, outside of which things are dropped")
	fs.IntVar(&cli.SerfMaxQueueDepth, "serf-max-queue-depth", 100000, "Size of Serf queue, outside of which things are dropped")
	fs.StringVar(&cli.SerfUserEventCallback, "serf-user-event-callback", "http://127.0.0.1:7979/api/serf/receiveUserEvent", "URL to send serf user events to")
	fs.StringVar(&cli.EnableAnalytics, "analytics", "disabled", "Enables analytics API: enabled or disabled")
	fs.StringVar(&cli.KafkaBootstrapServers, "kafka-bootstrap-servers", "", "URL of Kafka Bootstrap Servers")
	fs.StringVar(&cli.KafkaUser, "kafka-user", "", "Kafka Username")
	fs.StringVar(&cli.KafkaPassword, "kafka-password", "", "Kafka Password")
	fs.StringVar(&cli.AnalyticsKafkaTopic, "analytics-kafka-topic", "", "Kafka Topic used to send analytics logs")
	pprofPort := fs.Int("pprof-port", 6061, "Pprof listen port")

	fs.String("send-audio", "", "[DEPRECATED] ignored, will be removed")

	// special parameters
	mistJson := fs.Bool("j", false, "Print application info as JSON. Used by Mist to present flags in its UI.")
	verbosity := fs.String("v", "", "Log verbosity.  {4|5|6}")
	_ = fs.String("config", "", "config file (optional)")

	err = ff.Parse(fs, os.Args[1:],
		ff.WithConfigFileFlag("config"),
		ff.WithConfigFileParser(ff.PlainParser),
		ff.WithEnvVarPrefix("CATALYST_API"),
	)
	if err != nil {
		glog.Fatalf("error parsing cli: %s", err)
	}
	cli.ParseLegacyEnv()
	if len(fs.Args()) > 0 {
		glog.Fatalf("unexpected extra arguments on command line: %v", fs.Args())
	}
	err = flag.CommandLine.Parse(nil)
	if err != nil {
		glog.Fatal(err)
	}

	if *version {
		fmt.Printf("catalyst-api version: %s", config.Version)
		return
	}

	go func() {
		log.Println(pprof.ListenAndServe(*pprofPort))
	}()

	if *verbosity != "" {
		err = vFlag.Value.Set(*verbosity)
		if err != nil {
			glog.Fatal(err)
		}
	}

	if *mistJson {
		mistconnector.PrintMistConfigJson("catalyst-api", "HTTP API server for translating Catalyst API requests into Mist calls", "Catalyst API", config.Version, fs)
		return
	}

	var (
		metricsDB *sql.DB
		vodEngine *pipeline.Coordinator
		mapic     mistapiconnector.IMac
		bal       balancer.Balancer
		broker    misttriggers.TriggerBroker
		mist      clients.MistAPIClient
		c         cluster.Cluster
	)

	// Initialize root context; cancelling this prompts all components to shut down cleanly
	group, ctx := errgroup.WithContext(context.Background())

	if cli.IsAPI() {
		// TODO: I don't love the global variables for these
		config.ImportIPFSGatewayURLs = cli.ImportIPFSGatewayURLs
		config.ImportArweaveGatewayURLs = cli.ImportArweaveGatewayURLs
		config.HTTPInternalAddress = cli.HTTPInternalAddress

		// Kick off the callback client, to send job update messages on a regular interval
		headers := map[string]string{"Authorization": fmt.Sprintf("Bearer %s", cli.APIToken)}
		statusClient := clients.NewPeriodicCallbackClient(15*time.Second, headers).Start()

		// Emit high-cardinality metrics to a Postgres database if configured
		if cli.MetricsDBConnectionString != "" {
			metricsDB, err = sql.Open("postgres", cli.MetricsDBConnectionString)
			if err != nil {
				glog.Fatalf("Error creating postgres metrics connection: %v", err)
			}

			// Without this, we've run into issues with exceeding our open connection limit
			metricsDB.SetMaxOpenConns(2)
			metricsDB.SetMaxIdleConns(2)
			metricsDB.SetConnMaxLifetime(time.Hour)
		} else {
			glog.Info("Postgres metrics connection string was not set, postgres metrics are disabled.")
		}

		var vodDecryptPrivateKey *rsa.PrivateKey

		if cli.VodDecryptPrivateKey != "" && cli.VodDecryptPublicKey != "" {
			vodDecryptPrivateKey, err = crypto.LoadPrivateKey(cli.VodDecryptPrivateKey)
			if err != nil {
				glog.Fatalf("Error loading vod decrypt private key: %v", err)
			}
			isValidKeyPair, err := crypto.ValidateKeyPair(cli.VodDecryptPublicKey, *vodDecryptPrivateKey)
			if !isValidKeyPair || err != nil {
				glog.Fatalf("Invalid vod decrypt key pair")
			}
		}

		c2, err := createC2PA(&cli)
		if err != nil {
			// Log warning, but still start without C2PA signing
			glog.Warning(err)
		}
		// Start the "co-ordinator" that determines whether to send jobs to the Catalyst transcoding pipeline
		// or an external one
		vodEngine, err = pipeline.NewCoordinator(pipeline.Strategy(cli.VodPipelineStrategy), cli.SourceOutput, cli.ExternalTranscoder, statusClient, metricsDB, vodDecryptPrivateKey, cli.BroadcasterURL, cli.SourcePlaybackHosts, c2)
		if err != nil {
			glog.Fatalf("Error creating VOD pipeline coordinator: %v", err)
		}

		broker = misttriggers.NewTriggerBroker()

		if cli.MistEnabled {
			ownURL := fmt.Sprintf("%s/api/mist/trigger", cli.OwnInternalURL())
			mist = clients.NewMistAPIClient(cli.MistUser, cli.MistPassword, cli.MistHost, cli.MistPort, ownURL)
			if cli.MistTriggerSetup {
				err := broker.SetupMistTriggers(mist)
				if err != nil {
					glog.Error("catalyst-api was unable to communicate with MistServer to set up its triggers.")
					glog.Error("hint: are you trying to boot catalyst-api without Mist for development purposes? use the flag -no-mist")
					glog.Fatalf("error setting up Mist triggers err=%s", err)
				}
			}
		} else {
			glog.Info("-no-mist flag detected, not initializing Mist stream triggers")
		}

		if cli.ShouldMapic() {
			mapic = mistapiconnector.NewMapic(&cli, broker, mist)
			group.Go(func() error {
				return mapic.Start(ctx)
			})
		}
	}

	if cli.IsRunWithMist() {
		// Start cron style apps to run periodically
		if cli.ShouldMistCleanup() {
			app := "mist-cleanup.sh"
			// schedule mist-cleanup every 2hrs with a timeout of 15min
			mistCleanup, err := middleware.NewShell(2*60*60*time.Second, 15*60*time.Second, app)
			if err != nil {
				glog.Info("Failed to shell out:", app, err)
			}
			mistCleanupTick := mistCleanup.RunBg()
			defer mistCleanupTick.Stop()
		}
		if cli.ShouldLogSysUsage() {
			app := "pod-mon.sh"
			// schedule pod-mon every 5min with timeout of 5s
			podMon, err := middleware.NewShell(300*time.Second, 5*time.Second, app)
			if err != nil {
				glog.Info("Failed to shell out:", app, err)
			}
			podMonTick := podMon.RunBg()
			defer podMonTick.Stop()
		}

		group.Go(func() error {
			return handleSignals(ctx)
		})
	}

	// TODO: Move cluster
	c = cluster.NewCluster(&cli)
	group.Go(func() error {
		return c.Start(ctx)
	})

	// TODO: Move balancer
	// Start balancer
	mistBalancer := mist_balancer.NewBalancer(&balancer.Config{
		Args:                     cli.BalancerArgs,
		MistUtilLoadPort:         uint32(cli.MistLoadBalancerPort),
		MistLoadBalancerTemplate: cli.MistLoadBalancerTemplate,
		MistHost:                 cli.MistHost,
		MistPort:                 cli.MistPort,
		NodeName:                 cli.NodeName,
		OwnRegion:                cli.OwnRegion,
		OwnRegionTagAdjust:       cli.OwnRegionTagAdjust,
	})

	bal = mistBalancer
	if balancer.CombinedBalancerEnabled(cli.CataBalancer) {
		cataBalancer := catabalancer.NewBalancer(cli.NodeName, cli.CataBalancerMetricTimeout, cli.CataBalancerIngestStreamTimeout)
		// Temporary combined balancer to test cataBalancer logic alongside existing mist balancer
		bal = balancer.NewCombinedBalancer(cataBalancer, mistBalancer, cli.CataBalancer)

		if cli.Tags["node"] == "media" { // don't announce load balancing availability for testing nodes
			events.StartMetricSending(cli.NodeName, cli.NodeLatitude, cli.NodeLongitude, c, mist)
		}
	}
	if cli.IsRunWithMist() {
		group.Go(func() error {
			return bal.Start(ctx)
		})
		group.Go(func() error {
			// TODO these errors cause the app to shut down?
			return reconcileBalancer(ctx, bal, c)
		})
	}

	group.Go(func() error {
		return api.ListenAndServe(ctx, cli, vodEngine, bal, c, mapic)
	})

	group.Go(func() error {
		return api.ListenAndServeInternal(ctx, cli, vodEngine, mapic, bal, c, broker, metricsDB)
	})

	if cli.IsRunWithMist() {
		group.Go(func() error {
			return handleClusterEvents(ctx, cli.SerfUserEventCallback, c)
		})
	}

	err = group.Wait()
	glog.Infof("Shutdown complete. Reason for shutdown: %s", err)
}

// Eventually this will be the main loop of the state machine, but we just have one variable right now.
func reconcileBalancer(ctx context.Context, bal balancer.Balancer, c cluster.Cluster) error {
	memberCh := c.MemberChan()
	ticker := time.NewTicker(1 * time.Minute)
	for {
		var members []cluster.Member
		var err error
		select {
		case <-ctx.Done():
			return nil
		case <-ticker.C:
			members, err = c.MembersFiltered(cluster.MediaFilter, "alive", "")
			if err != nil {
				glog.Errorf("Error getting serf members: %v", err)
				continue
			}
		case members = <-memberCh:
		}
		err = bal.UpdateMembers(ctx, members)
		if err != nil {
			glog.Errorf("Failed to update load balancer from member list: %v", err)
			continue
		}
	}
}

func handleClusterEvents(ctx context.Context, callbackEndpoint string, c cluster.Cluster) error {
	eventCh := c.EventChan()
	for {
		select {
		case <-ctx.Done():
			return nil
		case e := <-eventCh:
			processClusterEvent(callbackEndpoint, e)
		}
	}
}

func processClusterEvent(callbackEndpoint string, userEvent serf.UserEvent) {
	client := &http.Client{}
	glog.V(5).Infof("received serf user event, propagating to %s, event=%s", callbackEndpoint, userEvent.String())

	go func() {
		req, err := http.NewRequest("POST", callbackEndpoint, bytes.NewBuffer(userEvent.Payload))
		if err != nil {
			glog.Errorf("error creating request: %v", err)
			return
		}
		resp, err := client.Do(req)
		if err != nil {
			glog.Errorf("error sending request: %v", err)
			return
		}
		defer resp.Body.Close()

		glog.V(5).Infof("propagated serf user event to %s, event=%s", callbackEndpoint, userEvent.String())
	}()
}

func handleSignals(ctx context.Context) error {
	c := make(chan os.Signal, 1)
	signal.Notify(c, syscall.SIGQUIT, syscall.SIGTERM, syscall.SIGINT)
	for {
		select {
		case s := <-c:
			glog.Errorf("caught signal=%v, attempting clean shutdown", s)
			return fmt.Errorf("caught signal=%v", s)
		case <-ctx.Done():
			return nil
		}
	}
}

func createC2PA(cli *config.Cli) (*c2pa.C2PA, error) {
	if cli == nil {
		return nil, nil
	}
	if cli.C2PAPrivateKeyPath == "" || cli.C2PACertsPath == "" {
		glog.Infof("C2PA private key and/or C2PA certs are not set, will not use C2PA signing")
		return nil, nil
	}
	if _, err := os.Stat(cli.C2PAPrivateKeyPath); err != nil {
		return nil, fmt.Errorf("C2PA private key file not found: %s", cli.C2PAPrivateKeyPath)
	}
	if _, err := os.Stat(cli.C2PACertsPath); err != nil {
		return nil, fmt.Errorf("C2PA certs file not found: %s", cli.C2PACertsPath)
	}
	c := c2pa.NewC2PA("ps256", cli.C2PAPrivateKeyPath, cli.C2PACertsPath)
	return &c, nil
}<|MERGE_RESOLUTION|>--- conflicted
+++ resolved
@@ -1,20 +1,15 @@
 package main
 
 import (
-	"bytes"
 	"context"
 	"crypto/rsa"
 	"database/sql"
 	"flag"
 	"fmt"
 	"log"
-<<<<<<< HEAD
-	"math/rand"
-	"net/http"
-=======
->>>>>>> 9ad676eb
 	"os"
 	"os/signal"
+	"strings"
 	"syscall"
 	"time"
 
@@ -87,7 +82,6 @@
 	config.CommaSliceFlag(fs, &cli.BlockedJWTs, "gate-blocked-jwts", []string{}, "List of blocked JWTs for token gating")
 
 	// mist-api-connector parameters
-	fs.StringVar(&cli.MistMode, "mist-mode", "embedded", "Mode to run the application in. Options: embedded, mist-only, api-only")
 	fs.IntVar(&cli.MistPort, "mist-port", 4242, "Port to connect to Mist")
 	fs.StringVar(&cli.MistHost, "mist-host", "127.0.0.1", "Hostname of the Mist server")
 	fs.StringVar(&cli.MistUser, "mist-user", "", "username of MistServer")
@@ -100,8 +94,7 @@
 	fs.StringVar(&cli.MistBaseStreamName, "mist-base-stream-name", "video", "Base stream name to be used in wildcard-based routing scheme")
 	fs.StringVar(&cli.APIServer, "api-server", "", "Livepeer API server to use")
 	fs.StringVar(&cli.AMQPURL, "amqp-url", "", "RabbitMQ url")
-	fs.StringVar(&cli.OwnHost, "own-host", "", "Own URL under which the given catalyst-api is accessible")
-	fs.StringVar(&cli.OwnRegion, "own-region", "localhost", "Identifier of the region where the service is running, used for mapping external data back to current region")
+	fs.StringVar(&cli.OwnRegion, "own-region", "", "Identifier of the region where the service is running, used for mapping external data back to current region")
 	fs.IntVar(&cli.OwnRegionTagAdjust, "own-region-tag-adjust", 1000, "Bonus weight for 'own-region' to minimise cross-region redirects done by mist load balancer (MistUtilLoad)")
 	fs.StringVar(&cli.StreamHealthHookURL, "stream-health-hook-url", "http://localhost:3004/api/stream/hook/health", "Address to POST stream health payloads to (response is ignored)")
 
@@ -117,7 +110,7 @@
 	fs.Float64Var(&cli.NodeLongitude, "node-longitude", 0, "Longitude of this Catalyst node. Used for load balancing.")
 	config.CommaSliceFlag(fs, &cli.RedirectPrefixes, "redirect-prefixes", []string{}, "Set of valid prefixes of playback id which are handled by mistserver")
 	config.CommaMapFlag(fs, &cli.Tags, "tags", map[string]string{"node": "media"}, "Serf tags for Catalyst nodes")
-	fs.IntVar(&cli.MistLoadBalancerPort, "mist-load-balancer-port", 40010, "MistUtilLoad port (default random)")
+	fs.IntVar(&cli.MistLoadBalancerPort, "mist-load-balancer-port", rand.Intn(10000)+40000, "MistUtilLoad port (default random)")
 	fs.StringVar(&cli.MistLoadBalancerTemplate, "mist-load-balancer-template", "http://%s:4242", "template for specifying the host that should be queried for Prometheus stat output for this node")
 	config.CommaSliceFlag(fs, &cli.RetryJoin, "retry-join", []string{}, "An agent to join with. This flag be specified multiple times. Does not exit on failure like -join, used to retry until success.")
 	fs.StringVar(&cli.EncryptKey, "encrypt", "", "Key for encrypting network traffic within Serf. Must be a base64-encoded 32-byte key.")
@@ -129,7 +122,6 @@
 	fs.IntVar(&cli.SerfQueueSize, "serf-queue-size", 100000, "Size of internal serf queue before messages are dropped")
 	fs.IntVar(&cli.SerfEventBuffer, "serf-event-buffer", 100000, "Size of serf 'recent event' buffer, outside of which things are dropped")
 	fs.IntVar(&cli.SerfMaxQueueDepth, "serf-max-queue-depth", 100000, "Size of Serf queue, outside of which things are dropped")
-	fs.StringVar(&cli.SerfUserEventCallback, "serf-user-event-callback", "http://127.0.0.1:7979/api/serf/receiveUserEvent", "URL to send serf user events to")
 	fs.StringVar(&cli.EnableAnalytics, "analytics", "disabled", "Enables analytics API: enabled or disabled")
 	fs.StringVar(&cli.KafkaBootstrapServers, "kafka-bootstrap-servers", "", "URL of Kafka Bootstrap Servers")
 	fs.StringVar(&cli.KafkaUser, "kafka-user", "", "Kafka Username")
@@ -182,129 +174,106 @@
 		return
 	}
 
+	// TODO: I don't love the global variables for these
+	config.ImportIPFSGatewayURLs = cli.ImportIPFSGatewayURLs
+	config.ImportArweaveGatewayURLs = cli.ImportArweaveGatewayURLs
+	config.HTTPInternalAddress = cli.HTTPInternalAddress
+
 	var (
 		metricsDB *sql.DB
-		vodEngine *pipeline.Coordinator
-		mapic     mistapiconnector.IMac
-		bal       balancer.Balancer
-		broker    misttriggers.TriggerBroker
-		mist      clients.MistAPIClient
-		c         cluster.Cluster
 	)
 
-	// Initialize root context; cancelling this prompts all components to shut down cleanly
-	group, ctx := errgroup.WithContext(context.Background())
-
-	if cli.IsAPI() {
-		// TODO: I don't love the global variables for these
-		config.ImportIPFSGatewayURLs = cli.ImportIPFSGatewayURLs
-		config.ImportArweaveGatewayURLs = cli.ImportArweaveGatewayURLs
-		config.HTTPInternalAddress = cli.HTTPInternalAddress
-
-		// Kick off the callback client, to send job update messages on a regular interval
-		headers := map[string]string{"Authorization": fmt.Sprintf("Bearer %s", cli.APIToken)}
-		statusClient := clients.NewPeriodicCallbackClient(15*time.Second, headers).Start()
-
-		// Emit high-cardinality metrics to a Postgres database if configured
-		if cli.MetricsDBConnectionString != "" {
-			metricsDB, err = sql.Open("postgres", cli.MetricsDBConnectionString)
+	// Kick off the callback client, to send job update messages on a regular interval
+	headers := map[string]string{"Authorization": fmt.Sprintf("Bearer %s", cli.APIToken)}
+	statusClient := clients.NewPeriodicCallbackClient(15*time.Second, headers).Start()
+
+	// Emit high-cardinality metrics to a Postrgres database if configured
+	if cli.MetricsDBConnectionString != "" {
+		metricsDB, err = sql.Open("postgres", cli.MetricsDBConnectionString)
+		if err != nil {
+			glog.Fatalf("Error creating postgres metrics connection: %v", err)
+		}
+
+		// Without this, we've run into issues with exceeding our open connection limit
+		metricsDB.SetMaxOpenConns(2)
+		metricsDB.SetMaxIdleConns(2)
+		metricsDB.SetConnMaxLifetime(time.Hour)
+	} else {
+		glog.Info("Postgres metrics connection string was not set, postgres metrics are disabled.")
+	}
+
+	var vodDecryptPrivateKey *rsa.PrivateKey
+
+	if cli.VodDecryptPrivateKey != "" && cli.VodDecryptPublicKey != "" {
+		vodDecryptPrivateKey, err = crypto.LoadPrivateKey(cli.VodDecryptPrivateKey)
+		if err != nil {
+			glog.Fatalf("Error loading vod decrypt private key: %v", err)
+		}
+		isValidKeyPair, err := crypto.ValidateKeyPair(cli.VodDecryptPublicKey, *vodDecryptPrivateKey)
+		if !isValidKeyPair || err != nil {
+			glog.Fatalf("Invalid vod decrypt key pair")
+		}
+	}
+
+	c2, err := createC2PA(&cli)
+	if err != nil {
+		// Log warning, but still start without C2PA signing
+		glog.Warning(err)
+	}
+	// Start the "co-ordinator" that determines whether to send jobs to the Catalyst transcoding pipeline
+	// or an external one
+	vodEngine, err := pipeline.NewCoordinator(pipeline.Strategy(cli.VodPipelineStrategy), cli.SourceOutput, cli.ExternalTranscoder, statusClient, metricsDB, vodDecryptPrivateKey, cli.BroadcasterURL, cli.SourcePlaybackHosts, c2)
+	if err != nil {
+		glog.Fatalf("Error creating VOD pipeline coordinator: %v", err)
+	}
+
+	// Start cron style apps to run periodically
+	if cli.ShouldMistCleanup() {
+		app := "mist-cleanup.sh"
+		// schedule mist-cleanup every 2hrs with a timeout of 15min
+		mistCleanup, err := middleware.NewShell(2*60*60*time.Second, 15*60*time.Second, app)
+		if err != nil {
+			glog.Info("Failed to shell out:", app, err)
+		}
+		mistCleanupTick := mistCleanup.RunBg()
+		defer mistCleanupTick.Stop()
+	}
+	if cli.ShouldLogSysUsage() {
+		app := "pod-mon.sh"
+		// schedule pod-mon every 5min with timeout of 5s
+		podMon, err := middleware.NewShell(300*time.Second, 5*time.Second, app)
+		if err != nil {
+			glog.Info("Failed to shell out:", app, err)
+		}
+		podMonTick := podMon.RunBg()
+		defer podMonTick.Stop()
+	}
+
+	broker := misttriggers.NewTriggerBroker()
+
+	var mist clients.MistAPIClient
+	if cli.MistEnabled {
+		ownURL := fmt.Sprintf("%s/api/mist/trigger", cli.OwnInternalURL())
+		mist = clients.NewMistAPIClient(cli.MistUser, cli.MistPassword, cli.MistHost, cli.MistPort, ownURL)
+		if cli.MistTriggerSetup {
+			err := broker.SetupMistTriggers(mist)
 			if err != nil {
-				glog.Fatalf("Error creating postgres metrics connection: %v", err)
+				glog.Error("catalyst-api was unable to communicate with MistServer to set up its triggers.")
+				glog.Error("hint: are you trying to boot catalyst-api without Mist for development purposes? use the flag -no-mist")
+				glog.Fatalf("error setting up Mist triggers err=%s", err)
 			}
-
-			// Without this, we've run into issues with exceeding our open connection limit
-			metricsDB.SetMaxOpenConns(2)
-			metricsDB.SetMaxIdleConns(2)
-			metricsDB.SetConnMaxLifetime(time.Hour)
-		} else {
-			glog.Info("Postgres metrics connection string was not set, postgres metrics are disabled.")
-		}
-
-		var vodDecryptPrivateKey *rsa.PrivateKey
-
-		if cli.VodDecryptPrivateKey != "" && cli.VodDecryptPublicKey != "" {
-			vodDecryptPrivateKey, err = crypto.LoadPrivateKey(cli.VodDecryptPrivateKey)
-			if err != nil {
-				glog.Fatalf("Error loading vod decrypt private key: %v", err)
-			}
-			isValidKeyPair, err := crypto.ValidateKeyPair(cli.VodDecryptPublicKey, *vodDecryptPrivateKey)
-			if !isValidKeyPair || err != nil {
-				glog.Fatalf("Invalid vod decrypt key pair")
-			}
-		}
-
-		c2, err := createC2PA(&cli)
-		if err != nil {
-			// Log warning, but still start without C2PA signing
-			glog.Warning(err)
-		}
-		// Start the "co-ordinator" that determines whether to send jobs to the Catalyst transcoding pipeline
-		// or an external one
-		vodEngine, err = pipeline.NewCoordinator(pipeline.Strategy(cli.VodPipelineStrategy), cli.SourceOutput, cli.ExternalTranscoder, statusClient, metricsDB, vodDecryptPrivateKey, cli.BroadcasterURL, cli.SourcePlaybackHosts, c2)
-		if err != nil {
-			glog.Fatalf("Error creating VOD pipeline coordinator: %v", err)
-		}
-
-		broker = misttriggers.NewTriggerBroker()
-
-		if cli.MistEnabled {
-			ownURL := fmt.Sprintf("%s/api/mist/trigger", cli.OwnInternalURL())
-			mist = clients.NewMistAPIClient(cli.MistUser, cli.MistPassword, cli.MistHost, cli.MistPort, ownURL)
-			if cli.MistTriggerSetup {
-				err := broker.SetupMistTriggers(mist)
-				if err != nil {
-					glog.Error("catalyst-api was unable to communicate with MistServer to set up its triggers.")
-					glog.Error("hint: are you trying to boot catalyst-api without Mist for development purposes? use the flag -no-mist")
-					glog.Fatalf("error setting up Mist triggers err=%s", err)
-				}
-			}
-		} else {
-			glog.Info("-no-mist flag detected, not initializing Mist stream triggers")
-		}
-
-		if cli.ShouldMapic() {
-			mapic = mistapiconnector.NewMapic(&cli, broker, mist)
-			group.Go(func() error {
-				return mapic.Start(ctx)
-			})
-		}
-	}
-
-	if cli.IsRunWithMist() {
-		// Start cron style apps to run periodically
-		if cli.ShouldMistCleanup() {
-			app := "mist-cleanup.sh"
-			// schedule mist-cleanup every 2hrs with a timeout of 15min
-			mistCleanup, err := middleware.NewShell(2*60*60*time.Second, 15*60*time.Second, app)
-			if err != nil {
-				glog.Info("Failed to shell out:", app, err)
-			}
-			mistCleanupTick := mistCleanup.RunBg()
-			defer mistCleanupTick.Stop()
-		}
-		if cli.ShouldLogSysUsage() {
-			app := "pod-mon.sh"
-			// schedule pod-mon every 5min with timeout of 5s
-			podMon, err := middleware.NewShell(300*time.Second, 5*time.Second, app)
-			if err != nil {
-				glog.Info("Failed to shell out:", app, err)
-			}
-			podMonTick := podMon.RunBg()
-			defer podMonTick.Stop()
-		}
-
-		group.Go(func() error {
-			return handleSignals(ctx)
-		})
-	}
-
-	// TODO: Move cluster
-	c = cluster.NewCluster(&cli)
-	group.Go(func() error {
-		return c.Start(ctx)
-	})
-
-	// TODO: Move balancer
+		}
+	} else {
+		glog.Info("-no-mist flag detected, not initializing Mist stream triggers")
+	}
+
+	var mapic mistapiconnector.IMac
+	if cli.ShouldMapic() {
+		mapic = mistapiconnector.NewMapic(&cli, broker, mist)
+	}
+
+	c := cluster.NewCluster(&cli)
+
 	// Start balancer
 	mistBalancer := mist_balancer.NewBalancer(&balancer.Config{
 		Args:                     cli.BalancerArgs,
@@ -317,7 +286,7 @@
 		OwnRegionTagAdjust:       cli.OwnRegionTagAdjust,
 	})
 
-	bal = mistBalancer
+	bal := mistBalancer
 	if balancer.CombinedBalancerEnabled(cli.CataBalancer) {
 		cataBalancer := catabalancer.NewBalancer(cli.NodeName, cli.CataBalancerMetricTimeout, cli.CataBalancerIngestStreamTimeout)
 		// Temporary combined balancer to test cataBalancer logic alongside existing mist balancer
@@ -327,29 +296,44 @@
 			events.StartMetricSending(cli.NodeName, cli.NodeLatitude, cli.NodeLongitude, c, mist)
 		}
 	}
-	if cli.IsRunWithMist() {
+
+	// Initialize root context; cancelling this prompts all components to shut down cleanly
+	group, ctx := errgroup.WithContext(context.Background())
+
+	group.Go(func() error {
+		return handleSignals(ctx)
+	})
+
+	group.Go(func() error {
+		return api.ListenAndServe(ctx, cli, vodEngine, bal, c, mapic)
+	})
+
+	group.Go(func() error {
+		return api.ListenAndServeInternal(ctx, cli, vodEngine, mapic, bal, c, broker, metricsDB)
+	})
+
+	if cli.ShouldMapic() {
 		group.Go(func() error {
-			return bal.Start(ctx)
+			return mapic.Start(ctx)
 		})
-		group.Go(func() error {
-			// TODO these errors cause the app to shut down?
-			return reconcileBalancer(ctx, bal, c)
-		})
-	}
-
-	group.Go(func() error {
-		return api.ListenAndServe(ctx, cli, vodEngine, bal, c, mapic)
-	})
-
-	group.Go(func() error {
-		return api.ListenAndServeInternal(ctx, cli, vodEngine, mapic, bal, c, broker, metricsDB)
-	})
-
-	if cli.IsRunWithMist() {
-		group.Go(func() error {
-			return handleClusterEvents(ctx, cli.SerfUserEventCallback, c)
-		})
-	}
+	}
+
+	group.Go(func() error {
+		return bal.Start(ctx)
+	})
+
+	group.Go(func() error {
+		return c.Start(ctx)
+	})
+
+	group.Go(func() error {
+		// TODO these errors cause the app to shut down?
+		return reconcileBalancer(ctx, bal, c)
+	})
+
+	group.Go(func() error {
+		return handleClusterEvents(ctx, mapic, bal, c)
+	})
 
 	err = group.Wait()
 	glog.Infof("Shutdown complete. Reason for shutdown: %s", err)
@@ -358,59 +342,65 @@
 // Eventually this will be the main loop of the state machine, but we just have one variable right now.
 func reconcileBalancer(ctx context.Context, bal balancer.Balancer, c cluster.Cluster) error {
 	memberCh := c.MemberChan()
-	ticker := time.NewTicker(1 * time.Minute)
 	for {
-		var members []cluster.Member
-		var err error
 		select {
 		case <-ctx.Done():
 			return nil
-		case <-ticker.C:
-			members, err = c.MembersFiltered(cluster.MediaFilter, "alive", "")
+		case list := <-memberCh:
+			err := bal.UpdateMembers(ctx, list)
 			if err != nil {
-				glog.Errorf("Error getting serf members: %v", err)
-				continue
+				return fmt.Errorf("failed to update load balancer from member list: %w", err)
 			}
-		case members = <-memberCh:
-		}
-		err = bal.UpdateMembers(ctx, members)
-		if err != nil {
-			glog.Errorf("Failed to update load balancer from member list: %v", err)
-			continue
 		}
 	}
 }
 
-func handleClusterEvents(ctx context.Context, callbackEndpoint string, c cluster.Cluster) error {
+func handleClusterEvents(ctx context.Context, mapic mistapiconnector.IMac, bal balancer.Balancer, c cluster.Cluster) error {
 	eventCh := c.EventChan()
 	for {
 		select {
 		case <-ctx.Done():
 			return nil
 		case e := <-eventCh:
-			processClusterEvent(callbackEndpoint, e)
+			processClusterEvent(mapic, bal, e)
 		}
 	}
 }
 
-func processClusterEvent(callbackEndpoint string, userEvent serf.UserEvent) {
-	client := &http.Client{}
-	glog.V(5).Infof("received serf user event, propagating to %s, event=%s", callbackEndpoint, userEvent.String())
-
+func processClusterEvent(mapic mistapiconnector.IMac, bal balancer.Balancer, userEvent serf.UserEvent) {
 	go func() {
-		req, err := http.NewRequest("POST", callbackEndpoint, bytes.NewBuffer(userEvent.Payload))
-		if err != nil {
-			glog.Errorf("error creating request: %v", err)
+		e, err := events.Unmarshal(userEvent.Payload)
+		if err != nil {
+			glog.Errorf("cannot unmarshal received serf event %v: %s", userEvent, err)
 			return
 		}
-		resp, err := client.Do(req)
-		if err != nil {
-			glog.Errorf("error sending request: %v", err)
+		switch event := e.(type) {
+		case *events.StreamEvent:
+			glog.V(5).Infof("received serf StreamEvent: %v", event.PlaybackID)
+			mapic.RefreshStreamIfNeeded(event.PlaybackID)
+		case *events.NukeEvent:
+			glog.V(5).Infof("received serf NukeEvent: %v", event.PlaybackID)
+			mapic.NukeStream(event.PlaybackID)
 			return
-		}
-		defer resp.Body.Close()
-
-		glog.V(5).Infof("propagated serf user event to %s, event=%s", callbackEndpoint, userEvent.String())
+		case *events.StopSessionsEvent:
+			glog.V(5).Infof("received serf StopSessionsEvent: %v", event.PlaybackID)
+			mapic.StopSessions(event.PlaybackID)
+			return
+		case *events.NodeUpdateEvent:
+			if glog.V(5) {
+				glog.Infof("received serf NodeUpdateEvent. Node: %s. Length: %d bytes. Ingest Streams: %v. Non-Ingest Streams: %v", event.NodeID, len(userEvent.Payload), strings.Join(event.GetIngestStreams(), ","), strings.Join(event.GetStreams(), ","))
+			}
+
+			bal.UpdateNodes(event.NodeID, event.NodeMetrics)
+			for _, stream := range event.GetStreams() {
+				bal.UpdateStreams(event.NodeID, stream, false)
+			}
+			for _, stream := range event.GetIngestStreams() {
+				bal.UpdateStreams(event.NodeID, stream, true)
+			}
+		default:
+			glog.Errorf("unsupported serf event: %v", e)
+		}
 	}()
 }
 
