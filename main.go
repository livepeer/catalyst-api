--- conflicted
+++ resolved
@@ -176,15 +176,7 @@
 		return
 	}
 
-<<<<<<< HEAD
-	if cli.MistUser != "" || cli.MistPassword != "" {
-		glog.Warning("DEPRECATION NOTICE: mist-user and mist-password are no longer used and will be removed in a later version")
-	}
-
-	// TODO: I don't love the global variables for these. Me neither.
-=======
 	// TODO: I don't love the global variables for these
->>>>>>> 10a437c9
 	config.ImportIPFSGatewayURLs = cli.ImportIPFSGatewayURLs
 	config.ImportArweaveGatewayURLs = cli.ImportArweaveGatewayURLs
 	config.HTTPInternalAddress = cli.HTTPInternalAddress
