package cucumber

import (
	"context"
	"fmt"
	"os"
	"os/exec"
	"strings"

	"github.com/cucumber/godog"
	"github.com/livepeer/catalyst-api/test/steps"
)

var baseURL = "http://127.0.0.1:8989"
var baseInternalURL = "http://127.0.0.1:7979"
var sourceOutputDir string
var app *exec.Cmd

func init() {
	// Build the app
	buildApp := exec.Command(
		"go", "build",
		"-ldflags", "-X 'github.com/livepeer/catalyst-api/config.Version=cucumber-test-version'",
		"-o", "test/app",
	)
	buildApp.Dir = ".."
	if buildErr := buildApp.Run(); buildErr != nil {
		panic(buildErr)
	}

	// Build minio
	buildMinio := exec.Command("go", "install", "github.com/minio/minio@v0.0.0-20221229230822-b8943fdf19ac")
	wd, err := os.Getwd()
	if err != nil {
		panic(err)
	}
	buildMinio.Env = append(os.Environ(), fmt.Sprintf("GOBIN=%s", wd))
	buildMinio.Dir = ".."
	if buildErr := buildMinio.Run(); buildErr != nil {
		panic(buildErr)
	}

	// Check which environment we're running in
	if strings.ToLower(os.Getenv("CUCUMBER_ENV")) == "canary" {
		baseURL = "http://TODO"
	}
}

func startApp() error {
	sourceOutputDir = fmt.Sprintf("file://%s/%s/", os.TempDir(), "livepeer/source")
	app = exec.Command("./app", "-private-bucket", "fixtures/playback-bucket", "-gate-url", "http://localhost:3000/api/access-control/gate", "-source-output", sourceOutputDir)
	outfile, err := os.Create("logs/app.log")
	if err != nil {
		return err
	}
	defer outfile.Close()
	app.Stdout = outfile
	app.Stderr = outfile
	if err := app.Start(); err != nil {
		return err
	}

	// Wait for app to start
	steps.WaitForStartup(baseURL + "/ok")

	return nil
}

func InitializeScenario(ctx *godog.ScenarioContext) {
	// Allows our steps to share data between themselves, e.g the response of the last HTTP call (which future steps can check is correct)
	var stepContext = steps.StepContext{
		BaseURL:         baseURL,
		BaseInternalURL: baseInternalURL,
		SourceOutputDir: sourceOutputDir,
	}

	ctx.Step(`^the VOD API is running$`, startApp)
	ctx.Step(`^the Client app is authenticated$`, stepContext.SetAuthHeaders)
	ctx.Step(`^an object store is available$`, stepContext.StartObjectStore)
	ctx.Step(`^Studio API server is running at "([^"]*)"$`, stepContext.StartStudioAPI)
	ctx.Step(`^Mist is running at "([^"]*)"$`, stepContext.StartMist)
	ctx.Step(`^ffmpeg is available$`, stepContext.CheckFfmpeg)

	ctx.Step(`^I query the "([^"]*)" endpoint( with "([^"]*)")?$`, stepContext.CreateRequest)
	ctx.Step(`^I query the internal "([^"]*)" endpoint$`, stepContext.CreateGetRequestInternal)
	ctx.Step(`^I submit to the "([^"]*)" endpoint with "([^"]*)"$`, stepContext.CreatePostRequest)
	ctx.Step(`^I submit to the internal "([^"]*)" endpoint with "([^"]*)"$`, stepContext.CreatePostRequestInternal)
	ctx.Step(`^receive a response within "(\d+)" seconds$`, stepContext.CallAPI)
	ctx.Step(`^we wait for 5 seconds$`, stepContext.Wait)
	ctx.Step(`^I get an HTTP response with code "([^"]*)"$`, stepContext.CheckHTTPResponseCode)
	ctx.Step(`^I get an HTTP response with code "([^"]*)" and the following body "([^"]*)"$`, stepContext.CheckHTTPResponseCodeAndBody)
	ctx.Step(`^my "((failed)|(successful))" request metrics get recorded$`, stepContext.CheckRecordedMetrics)
	ctx.Step(`^Mist receives a request for segmenting with "([^"]*)" second segments$`, stepContext.CheckMist)
	ctx.Step(`^the body matches file "([^"]*)"$`, stepContext.CheckHTTPResponseBodyFromFile)
	ctx.Step(`^the gate API will (allow|deny) playback$`, stepContext.SetGateAPIResponse)
	ctx.Step(`^the gate API will be called (\d+) times$`, stepContext.CheckGateAPICallCount)
	ctx.Step(`^the headers match$`, stepContext.CheckHTTPHeaders)
<<<<<<< HEAD
	ctx.Step(`^I receive a Request ID in the response body$`, stepContext.SaveRequestID)
	ctx.Step(`^"(\d+)" source segments are written to storage within "(\d+)" seconds$`, stepContext.AllOfTheSourceSegmentsAreWrittenToStorageWithinSeconds)
	ctx.Step(`^the source manifest is written to storage within "(\d+)" seconds and contains "(\d+)" segments$`, stepContext.TheSourceManifestIsWrittenToStorageWithinSeconds)
=======
	ctx.Step(`^the gate API call was valid$`, stepContext.CheckGateAPICallValid)
>>>>>>> 9c390b2b

	ctx.After(func(ctx context.Context, sc *godog.Scenario, err error) (context.Context, error) {
		if app != nil && app.Process != nil {
			if err := app.Process.Kill(); err != nil {
				fmt.Println("Error while killing app process:", err.Error())
			}
			if err := app.Wait(); err != nil {
				if err.Error() != "signal: killed" {
					fmt.Println("Error while waiting for app to exit:", err.Error())
				}
			}
		}

		_ = stepContext.Mist.Shutdown(ctx)
		_ = stepContext.Studio.Shutdown(ctx)
		if stepContext.MinioAdmin != nil {
			_ = stepContext.MinioAdmin.ServiceStop(ctx)
		}
		return ctx, nil
	})
}<|MERGE_RESOLUTION|>--- conflicted
+++ resolved
@@ -95,13 +95,10 @@
 	ctx.Step(`^the gate API will (allow|deny) playback$`, stepContext.SetGateAPIResponse)
 	ctx.Step(`^the gate API will be called (\d+) times$`, stepContext.CheckGateAPICallCount)
 	ctx.Step(`^the headers match$`, stepContext.CheckHTTPHeaders)
-<<<<<<< HEAD
 	ctx.Step(`^I receive a Request ID in the response body$`, stepContext.SaveRequestID)
 	ctx.Step(`^"(\d+)" source segments are written to storage within "(\d+)" seconds$`, stepContext.AllOfTheSourceSegmentsAreWrittenToStorageWithinSeconds)
 	ctx.Step(`^the source manifest is written to storage within "(\d+)" seconds and contains "(\d+)" segments$`, stepContext.TheSourceManifestIsWrittenToStorageWithinSeconds)
-=======
 	ctx.Step(`^the gate API call was valid$`, stepContext.CheckGateAPICallValid)
->>>>>>> 9c390b2b
 
 	ctx.After(func(ctx context.Context, sc *godog.Scenario, err error) (context.Context, error) {
 		if app != nil && app.Process != nil {
