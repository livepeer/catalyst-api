--- conflicted
+++ resolved
@@ -2,7 +2,6 @@
 
 import (
 	"context"
-
 	"net/http"
 	"time"
 
@@ -68,18 +67,13 @@
 
 	router.GET("/ok", withLogging(catalystApiHandlers.Ok()))
 	if cli.EnableAnalytics == "true" || cli.EnableAnalytics == "enabled" {
-<<<<<<< HEAD
 		analyticsApiHandlers, err := handlers.NewAnalyticsHandlersCollection(mapic, lapi, cli.KafkaBootstrapServers, cli.KafkaUser, cli.KafkaPassword, cli.KafkaTopic)
 		if err != nil {
 			glog.Errorf("failed to configure analytics handlers, analytics endpoint won't be enabled, err=%v", err)
 		} else {
 			router.POST("/analytics/log", withCORS(analyticsApiHandlers.Log()))
+			router.GET("/analytics/log", withLogging(withCORS(geoHandlers.RedirectHandler())))
 		}
-=======
-		analyticsApiHandlers := handlers.NewAnalyticsHandlersCollection(mapic, lapi, cli.AnalyticsMetricsURL, cli.NodeName)
-		router.POST("/analytics/log", withLogging(withCORS(analyticsApiHandlers.Log())))
-		router.GET("/analytics/log", withLogging(withCORS(geoHandlers.RedirectHandler())))
->>>>>>> b91de3a4
 	}
 
 	// Playback endpoint
