--- conflicted
+++ resolved
@@ -63,14 +63,10 @@
 		Config:   cli,
 		Lapi:     lapi,
 	}
-	analyticsApiHandlers := handlers.NewAnalyticsHandlersCollection(mapic, lapi, cli.AnalyticsMetricsURL, cli.NodeName)
 
 	router.GET("/ok", withLogging(catalystApiHandlers.Ok()))
 	if cli.EnableAnalytics == "true" || cli.EnableAnalytics == "enabled" {
-<<<<<<< HEAD
-=======
-		analyticsApiHandlers := handlers.NewAnalyticsHandlersCollection()
->>>>>>> 74cfdf72
+		analyticsApiHandlers := handlers.NewAnalyticsHandlersCollection(mapic, lapi, cli.AnalyticsMetricsURL, cli.NodeName)
 		router.POST("/analytics/log", analyticsApiHandlers.Log())
 	}
 
