package cache

import (
	"sync"

	"github.com/kylelemons/godebug/pretty"
	"github.com/livepeer/catalyst-api/clients"
)

type SegmentingCache struct {
	cache map[string]StreamInfo
	mutex sync.Mutex
}

type StreamInfo struct {
	SourceFile            string
	CallbackURL           string
	UploadURL             string
	AccessToken           string
	TranscodeAPIUrl       string
	HardcodedBroadcasters string
	RequestID             string
	Profiles              []clients.EncodedProfile
}

func (c *SegmentingCache) Remove(streamName string) {
	c.mutex.Lock()
	defer c.mutex.Unlock()
	delete(c.cache, streamName)
	c.debugPrint("remove", streamName)
}

func (c *SegmentingCache) GetCallbackUrl(streamName string) string {
	c.mutex.Lock()
	defer c.mutex.Unlock()
	info, ok := c.cache[streamName]
	if ok {
		return info.CallbackURL
	}
	return ""
}

func (c *SegmentingCache) GetRequestID(streamName string) string {
	c.mutex.Lock()
	defer c.mutex.Unlock()
	info, ok := c.cache[streamName]
	if ok {
		return info.RequestID
	}
	return ""
}

func (c *SegmentingCache) Get(streamName string) StreamInfo {
	c.mutex.Lock()
	defer c.mutex.Unlock()
	info, ok := c.cache[streamName]
	if ok {
		return info
	}
	return StreamInfo{}
}

func (c *SegmentingCache) Store(streamName string, streamInfo StreamInfo) {
	c.mutex.Lock()
	defer c.mutex.Unlock()
	c.cache[streamName] = StreamInfo{
		SourceFile:            streamInfo.SourceFile,
		CallbackURL:           streamInfo.CallbackURL,
		UploadURL:             streamInfo.UploadURL,
		AccessToken:           streamInfo.AccessToken,
		TranscodeAPIUrl:       streamInfo.TranscodeAPIUrl,
		HardcodedBroadcasters: streamInfo.HardcodedBroadcasters,
<<<<<<< HEAD
		Profiles:              streamInfo.Profiles,
=======
		RequestID:             streamInfo.RequestID,
>>>>>>> a012e6ce
	}
	c.debugPrint("add", streamName)
}

func (c *SegmentingCache) debugPrint(action, streamName string) {
	var id string = action + " " + streamName + ": SegmentingCache"
	pretty.Print(id, c.cache)
}<|MERGE_RESOLUTION|>--- conflicted
+++ resolved
@@ -70,11 +70,8 @@
 		AccessToken:           streamInfo.AccessToken,
 		TranscodeAPIUrl:       streamInfo.TranscodeAPIUrl,
 		HardcodedBroadcasters: streamInfo.HardcodedBroadcasters,
-<<<<<<< HEAD
 		Profiles:              streamInfo.Profiles,
-=======
 		RequestID:             streamInfo.RequestID,
->>>>>>> a012e6ce
 	}
 	c.debugPrint("add", streamName)
 }
